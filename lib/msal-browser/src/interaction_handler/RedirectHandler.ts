/*
 * Copyright (c) Microsoft Corporation. All rights reserved.
 * Licensed under the MIT License.
 */
import { StringUtils, AuthorizationCodeRequest, ICrypto, CacheSchemaType, AuthenticationResult, ServerTelemetryManager } from "@azure/msal-common";
import { InteractionHandler } from "./InteractionHandler";
import { BrowserAuthError } from "../error/BrowserAuthError";
import { BrowserConstants, TemporaryCacheKeys } from "../utils/BrowserConstants";
import { BrowserUtils } from "../utils/BrowserUtils";

export class RedirectHandler extends InteractionHandler {

    /**
     * Redirects window to given URL.
     * @param urlNavigate
     */
    initiateAuthRequest(requestUrl: string, authCodeRequest: AuthorizationCodeRequest, redirectStartPage?: string, browserCrypto?: ICrypto): Window {
        // Navigate if valid URL
        if (!StringUtils.isEmpty(requestUrl)) {
            // Cache start page, returns to this page after redirectUri if navigateToLoginRequestUrl is true
<<<<<<< HEAD
            const loginStartPage = redirectStartPage || window.location.href;
            this.browserStorage.setItem(this.browserStorage.generateCacheKey(TemporaryCacheKeys.ORIGIN_URI), loginStartPage, CacheSchemaType.TEMPORARY);
            this.browserStorage.setItem(this.browserStorage.generateCacheKey(TemporaryCacheKeys.CORRELATION_ID), authCodeRequest.correlationId, CacheSchemaType.TEMPORARY);
=======
            if (redirectStartPage) {
                this.browserStorage.setItem(this.browserStorage.generateCacheKey(TemporaryCacheKeys.ORIGIN_URI), redirectStartPage, CacheSchemaType.TEMPORARY);
            }
>>>>>>> 463c343b

            // Set interaction status in the library.
            this.browserStorage.setItem(this.browserStorage.generateCacheKey(BrowserConstants.INTERACTION_STATUS_KEY), BrowserConstants.INTERACTION_IN_PROGRESS_VALUE, CacheSchemaType.TEMPORARY);
            this.browserStorage.cacheCodeRequest(authCodeRequest, browserCrypto);
            this.authModule.logger.infoPii("Navigate to:" + requestUrl);
            const isIframedApp = BrowserUtils.isInIframe();
            if (isIframedApp) {
                // If we are not in top frame, we shouldn't redirect. This is also handled by the service.
                throw BrowserAuthError.createRedirectInIframeError(isIframedApp);
            }
            // Navigate window to request URL
            BrowserUtils.navigateWindow(requestUrl);
        } else {
            // Throw error if request URL is empty.
            this.authModule.logger.info("Navigate url is empty");
            throw BrowserAuthError.createEmptyNavigationUriError();
        }
        // Return this window handle. Not used for redirect, but needed for API definition.
        return window;
    }

    /**
     * Handle authorization code response in the window.
     * @param hash
     */
    async handleCodeResponse(locationHash: string, telemetryManager: ServerTelemetryManager, browserCrypto?: ICrypto): Promise<AuthenticationResult> {
        // Check that location hash isn't empty.
        if (StringUtils.isEmpty(locationHash)) {
            throw BrowserAuthError.createEmptyHashError(locationHash);
        }

        // Interaction is completed - remove interaction status.
        this.browserStorage.removeItem(this.browserStorage.generateCacheKey(BrowserConstants.INTERACTION_STATUS_KEY));

        // Handle code response.
        const requestState = this.browserStorage.getItem(this.browserStorage.generateCacheKey(TemporaryCacheKeys.REQUEST_STATE), CacheSchemaType.TEMPORARY) as string;
        const authCode = this.authModule.handleFragmentResponse(locationHash, requestState);

        // Get cached items
        const cachedNonceKey = this.browserStorage.generateNonceKey(requestState);
        const cachedNonce = this.browserStorage.getItem(this.browserStorage.generateCacheKey(cachedNonceKey), CacheSchemaType.TEMPORARY) as string;
        this.authCodeRequest = this.browserStorage.getCachedRequest(requestState, browserCrypto);
        this.authCodeRequest.code = authCode;

        // Hash was processed successfully - remove from cache
        this.browserStorage.removeItem(this.browserStorage.generateCacheKey(TemporaryCacheKeys.URL_HASH));

        // Acquire token with retrieved code.
        const tokenResponse = await this.authModule.acquireToken(this.authCodeRequest, telemetryManager, cachedNonce, requestState);
        this.browserStorage.cleanRequest();
        return tokenResponse;
    }
}<|MERGE_RESOLUTION|>--- conflicted
+++ resolved
@@ -18,18 +18,13 @@
         // Navigate if valid URL
         if (!StringUtils.isEmpty(requestUrl)) {
             // Cache start page, returns to this page after redirectUri if navigateToLoginRequestUrl is true
-<<<<<<< HEAD
-            const loginStartPage = redirectStartPage || window.location.href;
-            this.browserStorage.setItem(this.browserStorage.generateCacheKey(TemporaryCacheKeys.ORIGIN_URI), loginStartPage, CacheSchemaType.TEMPORARY);
-            this.browserStorage.setItem(this.browserStorage.generateCacheKey(TemporaryCacheKeys.CORRELATION_ID), authCodeRequest.correlationId, CacheSchemaType.TEMPORARY);
-=======
             if (redirectStartPage) {
                 this.browserStorage.setItem(this.browserStorage.generateCacheKey(TemporaryCacheKeys.ORIGIN_URI), redirectStartPage, CacheSchemaType.TEMPORARY);
             }
->>>>>>> 463c343b
 
             // Set interaction status in the library.
             this.browserStorage.setItem(this.browserStorage.generateCacheKey(BrowserConstants.INTERACTION_STATUS_KEY), BrowserConstants.INTERACTION_IN_PROGRESS_VALUE, CacheSchemaType.TEMPORARY);
+            this.browserStorage.setItem(this.browserStorage.generateCacheKey(TemporaryCacheKeys.CORRELATION_ID), authCodeRequest.correlationId, CacheSchemaType.TEMPORARY);
             this.browserStorage.cacheCodeRequest(authCodeRequest, browserCrypto);
             this.authModule.logger.infoPii("Navigate to:" + requestUrl);
             const isIframedApp = BrowserUtils.isInIframe();
