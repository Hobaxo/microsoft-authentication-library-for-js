/*
 * Copyright (c) Microsoft Corporation. All rights reserved.
 * Licensed under the MIT License.
 */
import {
    Account,
    AuthenticationParameters,
    Authority,
    AuthorityFactory, ClientAuthError,
    INetworkModule,
    PromptValue,
    ServerError,
<<<<<<< HEAD
    SPAClient,
    StringUtils,
    TemporaryCacheKeys,
    TokenRenewParameters,
    TokenResponse,
    UrlString,
    AuthorityType
=======
    Authority,
    AuthorityFactory,
    InteractionRequiredAuthError,
    B2cAuthority
>>>>>>> 0dbbda42
} from "@azure/msal-common";
import { buildConfiguration, Configuration } from "../config/Configuration";
import { BrowserStorage } from "../cache/BrowserStorage";
import { CryptoOps } from "../crypto/CryptoOps";
import { RedirectHandler } from "../interaction_handler/RedirectHandler";
import { PopupHandler } from "../interaction_handler/PopupHandler";
import { SilentHandler } from "../interaction_handler/SilentHandler";
import { BrowserAuthError } from "../error/BrowserAuthError";
import { BrowserConfigurationAuthError } from "../error/BrowserConfigurationAuthError";
import { BrowserConstants } from "../utils/BrowserConstants";
import { AuthCallback } from "../types/AuthCallback";
import { BrowserUtils } from "../utils/BrowserUtils";
import { version } from "../../package.json";

/**
 * The PublicClientApplication class is the object exposed by the library to perform authentication and authorization functions in Single Page Applications
 * to obtain JWT tokens as described in the OAuth 2.0 Authorization Code Flow with PKCE specification.
 */
export class PublicClientApplication {

    // auth functions imported from @azure/msal-common module
    private readonly authModule: SPAClient;

    // Crypto interface implementation
    private readonly browserCrypto: CryptoOps;

    // Storage interface implementation
    private readonly browserStorage: BrowserStorage;

    // Network interface implementation
    private readonly networkClient: INetworkModule;

    // Response promise
    private readonly tokenExchangePromise: Promise<TokenResponse>;

    // Input configuration by developer/user
    private config: Configuration;

    protected defaultAuthorityInstance: Authority;

    /**
     * @constructor
     * Constructor for the PublicClientApplication used to instantiate the PublicClientApplication object
     *
     * Important attributes in the Configuration object for auth are:
     * - clientID: the application ID of your application. You can obtain one by registering your application with our Application registration portal : https://portal.azure.com/#blade/Microsoft_AAD_IAM/ActiveDirectoryMenuBlade/RegisteredAppsPreview
     * - authority: the authority URL for your application.
     * - redirect_uri: the uri of your application registered in the portal.
     *
     * In Azure AD, authority is a URL indicating the Azure active directory that MSAL uses to obtain tokens.
     * It is of the form https://login.microsoftonline.com/{Enter_the_Tenant_Info_Here}
     * If your application supports Accounts in one organizational directory, replace "Enter_the_Tenant_Info_Here" value with the Tenant Id or Tenant name (for example, contoso.microsoft.com).
     * If your application supports Accounts in any organizational directory, replace "Enter_the_Tenant_Info_Here" value with organizations.
     * If your application supports Accounts in any organizational directory and personal Microsoft accounts, replace "Enter_the_Tenant_Info_Here" value with common.
     * To restrict support to Personal Microsoft accounts only, replace "Enter_the_Tenant_Info_Here" value with consumers.
     *
     * In Azure B2C, authority is of the form https://{instance}/tfp/{tenant}/{policyName}/
     * Full B2C functionality will be available in this library in future versions.
     *
     * @param {@link (Configuration:type)} configuration object for the MSAL PublicClientApplication instance
     */
    constructor(configuration: Configuration) {
        // Set the configuration.
        this.config = buildConfiguration(configuration);

        // Initialize the crypto class.
        this.browserCrypto = new CryptoOps();

        // Initialize the network module class.
        this.networkClient = this.config.system.networkClient;

        // Initialize the browser storage class.
        this.browserStorage = new BrowserStorage(this.config.auth.clientId, this.config.cache);

        // Initialize default authority instance
        B2cAuthority.setKnownAuthorities(this.config.auth.knownAuthorities);

        this.defaultAuthorityInstance = AuthorityFactory.createInstance(
            this.config.auth.authority || "https://login.microsoftonline.com/common",
            this.config.system.networkClient
        );

        // This is temporary. Remove when ADFS is supported for browser
        if(this.defaultAuthorityInstance.authorityType === AuthorityType.Adfs){
            throw ClientAuthError.createInvalidAuthorityTypeError(this.defaultAuthorityInstance.canonicalAuthority);
        }

        // Create auth module.
        this.authModule = new SPAClient({
            authOptions: {
                clientId: this.config.auth.clientId,
                authority: this.config.auth.authority ?
                    AuthorityFactory.createInstance(this.config.auth.authority, this.config.system.networkClient) :
                    this.defaultAuthorityInstance,
                knownAuthorities: this.config.auth.knownAuthorities,
                redirectUri: this.config.auth.redirectUri,
                postLogoutRedirectUri: this.config.auth.postLogoutRedirectUri
            },
            systemOptions: {
                tokenRenewalOffsetSeconds: this.config.system.tokenRenewalOffsetSeconds,
                telemetry: this.config.system.telemetry
            },
            loggerOptions: {
                loggerCallback: this.config.system.loggerOptions.loggerCallback,
                piiLoggingEnabled: this.config.system.loggerOptions.piiLoggingEnabled
            },
            cryptoInterface: this.browserCrypto,
            networkInterface: this.networkClient,
            storageInterface: this.browserStorage,
            libraryInfo: {
                sku: BrowserConstants.MSAL_SKU,
                version: version,
                cpu: "",
                os: ""
            }
        });

        // Check for hash and save response promise
        this.tokenExchangePromise = this.handleRedirectResponse();
    }

    // #region Redirect Flow

    /**
     * WARNING: This function will be deprecated soon.
     * Process any redirect-related data and send back the success or error object.
     * IMPORTANT: Please do not use this function when using the popup APIs, as it may break the response handling
     * in the main window.
     *
     * @param {@link (AuthCallback:type)} authCallback - Callback which contains
     * an AuthError object, containing error data from either the server
     * or the library, depending on the origin of the error, or the AuthResponse object
     * containing data from the server (returned with a null or non-blocking error).
     */
    async handleRedirectCallback(authCallback: AuthCallback): Promise<void> {
        console.warn("handleRedirectCallback will be deprecated upon release of msal-browser@v2.0.0. Please transition to using handleRedirectPromise().");
        // Check whether callback object was passed.
        if (!authCallback) {
            throw BrowserConfigurationAuthError.createInvalidCallbackObjectError(authCallback);
        }

        // Check if we need to navigate, otherwise handle hash
        try {
            const tokenResponse = await this.tokenExchangePromise;
            if (tokenResponse) {
                authCallback(null, tokenResponse);
            }
        } catch (err) {
            authCallback(err);
        }
    }

    /**
     * Event handler function which allows users to fire events after the PublicClientApplication object
     * has loaded during redirect flows. This should be invoked on all page loads involved in redirect
     * auth flows.
     * @returns token response or null. If the return value is null, then no auth redirect was detected.
     */
    async handleRedirectPromise(): Promise<TokenResponse | null> {
        return this.tokenExchangePromise;
    }

    /**
     * Checks if navigateToLoginRequestUrl is set, and:
     * - if true, performs logic to cache and navigate
     * - if false, handles hash string and parses response
     */
    private async handleRedirectResponse(): Promise<TokenResponse> {
        // Get current location hash from window or cache.
        const {location: {hash}} = window;
        const cachedHash = this.browserStorage.getItem(TemporaryCacheKeys.URL_HASH);
        const isResponseHash = UrlString.hashContainsKnownProperties(hash);

        const loginRequestUrl = this.browserStorage.getItem(TemporaryCacheKeys.ORIGIN_URI);
        const currentUrl = BrowserUtils.getCurrentUri();
        if (loginRequestUrl === currentUrl) {
            // We don't need to navigate - check for hash and prepare to process
            if (isResponseHash) {
                BrowserUtils.clearHash();
                return this.handleHash(hash);
            } else {
                // Loaded page with no valid hash - pass in the value retrieved from cache, or null/empty string
                return this.handleHash(cachedHash);
            }
        }

        if (this.config.auth.navigateToLoginRequestUrl && isResponseHash && !BrowserUtils.isInIframe()) {
            // Returned from authority using redirect - need to perform navigation before processing response
            this.browserStorage.setItem(TemporaryCacheKeys.URL_HASH, hash);

            if (StringUtils.isEmpty(loginRequestUrl) || loginRequestUrl === "null") {
                // Redirect to home page if login request url is null (real null or the string null)
                this.authModule.logger.warning("Unable to get valid login request url from cache, redirecting to home page");
                BrowserUtils.navigateWindow("/", true);
            } else {
                // Navigate to target url
                BrowserUtils.navigateWindow(loginRequestUrl, true);
            }
            return null;
        }

        if (!isResponseHash) {
            // Loaded page with no valid hash - pass in the value retrieved from cache, or null/empty string
            return this.handleHash(cachedHash);
        }

        if (!this.config.auth.navigateToLoginRequestUrl) {
            // We don't need to navigate - check for hash and prepare to process
            BrowserUtils.clearHash();
            return this.handleHash(hash);
        }

        return null;
    }

    /**
     * Checks if hash exists and handles in window. Otherwise, cancel any current requests and continue.
     * @param responseHash
     * @param interactionHandler
     */
    private async handleHash(responseHash: string): Promise<TokenResponse> {
        const interactionHandler = new RedirectHandler(this.authModule, this.browserStorage);
        if (!StringUtils.isEmpty(responseHash)) {
            // Hash contains known properties - handle and return in callback
            return interactionHandler.handleCodeResponse(responseHash);
        }

        // There is no hash - assume we are in clean state and clear any current request data.
        this.cleanRequest();
        return null;
    }

    /**
     * Use when initiating the login process by redirecting the user's browser to the authorization endpoint. This function redirects the page, so
     * any code that follows this function will not execute.
     * @param {@link (AuthenticationParameters:type)}
     */
    loginRedirect(request: AuthenticationParameters): void {
        // Preflight request
        this.preflightRequest();

        try {
            // Create redirect interaction handler.
            const interactionHandler = new RedirectHandler(this.authModule, this.browserStorage);

            // Create login url, which will by default append the client id scope to the call.
            this.authModule.createLoginUrl(request).then((navigateUrl: string) => {
                // Show the UI once the url has been created. Response will come back in the hash, which will be handled in the handleRedirectCallback function.
                interactionHandler.initiateAuthRequest(navigateUrl);
            });
        } catch (e) {
            this.cleanRequest();
            throw e;
        }
    }

    /**
     * Use when you want to obtain an access_token for your API by redirecting the user's browser window to the authorization endpoint. This function redirects
     * the page, so any code that follows this function will not execute.
     * @param {@link (AuthenticationParameters:type)}
     *
     * To acquire only idToken, please pass clientId as the only scope in the Authentication Parameters
     */
    acquireTokenRedirect(request: AuthenticationParameters): void {
        // Preflight request
        this.preflightRequest();

        try {
            // Create redirect interaction handler.
            const interactionHandler = new RedirectHandler(this.authModule, this.browserStorage);

            // Create acquire token url.
            this.authModule.createAcquireTokenUrl(request).then((navigateUrl: string) => {
                // Show the UI once the url has been created. Response will come back in the hash, which will be handled in the handleRedirectCallback function.
                interactionHandler.initiateAuthRequest(navigateUrl);
            });
        } catch (e) {
            this.cleanRequest();
            throw e;
        }
    }

    // #endregion

    // #region Popup Flow

    /**
     * Use when initiating the login process via opening a popup window in the user's browser
     *
     * @param {@link (AuthenticationParameters:type)}
     *
     * @returns {Promise.<TokenResponse>} - a promise that is fulfilled when this function has completed, or rejected if an error was raised. Returns the {@link AuthResponse} object
     */
    async loginPopup(request: AuthenticationParameters): Promise<TokenResponse> {
        // Preflight request
        this.preflightRequest();

        // Create login url, which will by default append the client id scope to the call.
        const navigateUrl = await this.authModule.createLoginUrl(request);

        // Acquire token with popup
        return this.popupTokenHelper(navigateUrl);
    }

    /**
     * Use when you want to obtain an access_token for your API via opening a popup window in the user's browser
     * @param {@link AuthenticationParameters}
     *
     * To acquire only idToken, please pass clientId as the only scope in the Authentication Parameters
     * @returns {Promise.<TokenResponse>} - a promise that is fulfilled when this function has completed, or rejected if an error was raised. Returns the {@link AuthResponse} object
     */
    async acquireTokenPopup(request: AuthenticationParameters): Promise<TokenResponse> {
        // Preflight request
        this.preflightRequest();

        // Create acquire token url.
        const navigateUrl = await this.authModule.createAcquireTokenUrl(request);

        // Acquire token with popup
        return this.popupTokenHelper(navigateUrl);
    }

    /**
     * Helper which acquires an authorization code with a popup from given url, and exchanges the code for a set of OAuth tokens.
     * @param navigateUrl
     */
    private async popupTokenHelper(navigateUrl: string): Promise<TokenResponse> {
        try {
            // Create popup interaction handler.
            const interactionHandler = new PopupHandler(this.authModule, this.browserStorage);
            // Show the UI once the url has been created. Get the window handle for the popup.
            const popupWindow: Window = interactionHandler.initiateAuthRequest(navigateUrl);
            // Monitor the window for the hash. Return the string value and close the popup when the hash is received. Default timeout is 60 seconds.
            const hash = await interactionHandler.monitorWindowForHash(popupWindow, this.config.system.windowHashTimeout, navigateUrl);
            // Handle response from hash string.
            return await interactionHandler.handleCodeResponse(hash);
        } catch (e) {
            this.cleanRequest();
            throw e;
        }
    }

    // #endregion

    // #region Silent Flow

    /**
     * This function uses a hidden iframe to fetch an authorization code from the eSTS. There are cases where this may not work:
     * - Any browser using a form of Intelligent Tracking Prevention
     * - If there is not an established session with the service
     *
     * In these cases, the request must be done inside a popup or full frame redirect.
     *
     * For the cases where interaction is required, you cannot send a request with prompt=none.
     *
     * If your refresh token has expired, you can use this function to fetch a new set of tokens silently as long as
     * you session on the server still exists.
     * @param {@link AuthenticationParameters}
     *
     * To renew idToken, please pass clientId as the only scope in the Authentication Parameters.
     * @returns {Promise.<TokenResponse>} - a promise that is fulfilled when this function has completed, or rejected if an error was raised. Returns the {@link AuthResponse} object
     */
    async ssoSilent(request: AuthenticationParameters): Promise<TokenResponse> {
        // block the reload if it occurred inside a hidden iframe
        BrowserUtils.blockReloadInHiddenIframes();

        // Check that we have some SSO data
        if (StringUtils.isEmpty(request.loginHint) && StringUtils.isEmpty(request.sid) && !request.account) {
            throw BrowserAuthError.createSilentSSOInsufficientInfoError();
        }

        // Check that prompt is set to none, throw error if it is set to anything else.
        if (request.prompt && request.prompt !== PromptValue.NONE) {
            throw BrowserAuthError.createSilentPromptValueError(request.prompt);
        }

        // Create silent request
        const silentRequest: AuthenticationParameters = {
            ...request,
            prompt: PromptValue.NONE
        };

        // Get scopeString for iframe ID
        const scopeString = silentRequest.scopes ? silentRequest.scopes.join(" ") : "";

        // Create authorize request url
        const navigateUrl = await this.authModule.createLoginUrl(silentRequest);

        return this.silentTokenHelper(navigateUrl, scopeString);
    }

    /**
     * Use this function to obtain a token before every call to the API / resource provider
     *
     * MSAL return's a cached token when available
     * Or it send's a request to the STS to obtain a new token using a refresh token.
     *
     * @param {@link AuthenticationParameters}
     *
     * To renew idToken, please pass clientId as the only scope in the Authentication Parameters
     * @returns {Promise.<TokenResponse>} - a promise that is fulfilled when this function has completed, or rejected if an error was raised. Returns the {@link AuthResponse} object
     *
     */
    async acquireTokenSilent(silentRequest: TokenRenewParameters): Promise<TokenResponse> {
        // block the reload if it occurred inside a hidden iframe
        BrowserUtils.blockReloadInHiddenIframes();

        try {
            // Send request to renew token. Auth module will throw errors if token cannot be renewed.
            return await this.authModule.getValidToken(silentRequest);
        } catch (e) {
            const isServerError = e instanceof ServerError;
            const isInteractionRequiredError = e instanceof InteractionRequiredAuthError;
            const isInvalidGrantError = (e.errorCode === BrowserConstants.INVALID_GRANT_ERROR);
            if (isServerError && isInvalidGrantError && !isInteractionRequiredError) {
                const tokenRequest: AuthenticationParameters = {
                    ...silentRequest,
                    prompt: PromptValue.NONE
                };

                // Create authorize request url
                const navigateUrl = await this.authModule.createAcquireTokenUrl(tokenRequest);

                // Get scopeString for iframe ID
                const scopeString = silentRequest.scopes ? silentRequest.scopes.join(" ") : "";

                return this.silentTokenHelper(navigateUrl, scopeString);
            }

            throw e;
        }
    }

    /**
     * Helper which acquires an authorization code silently using a hidden iframe from given url
     * using the scopes requested as part of the id, and exchanges the code for a set of OAuth tokens.
     * @param navigateUrl
     * @param userRequestScopes
     */
    private async silentTokenHelper(navigateUrl: string, userRequestScopes: string): Promise<TokenResponse> {
        try {
            // Create silent handler
            const silentHandler = new SilentHandler(this.authModule, this.browserStorage, this.config.system.loadFrameTimeout);
            // Get the frame handle for the silent request
            const msalFrame = await silentHandler.initiateAuthRequest(navigateUrl, userRequestScopes);
            // Monitor the window for the hash. Return the string value and close the popup when the hash is received. Default timeout is 60 seconds.
            const hash = await silentHandler.monitorFrameForHash(msalFrame, this.config.system.iframeHashTimeout, navigateUrl);
            // Handle response from hash string.
            return await silentHandler.handleCodeResponse(hash);
        } catch (e) {
            throw e;
        }
    }

    // #endregion

    // #region Logout

    /**
     * Use to log out the current user, and redirect the user to the postLogoutRedirectUri.
     * Default behaviour is to redirect the user to `window.location.href`.
     */
    logout(): void {
        // create logout string and navigate user window to logout. Auth module will clear cache.
        this.authModule.logout().then((logoutUri: string) => {
            BrowserUtils.navigateWindow(logoutUri);
        });
    }

    // #endregion

    // #region Getters and setters

    /**
     *
     * Use to get the redirect uri configured in MSAL or null.
     * Evaluates redirectUri if its a function, otherwise simply returns its value.
     * @returns {string} redirect URL
     *
     */
    public getRedirectUri(): string {
        return this.authModule.getRedirectUri();
    }

    /**
     * Use to get the post logout redirect uri configured in MSAL or null.
     * Evaluates postLogoutredirectUri if its a function, otherwise simply returns its value.
     *
     * @returns {string} post logout redirect URL
     */
    public getPostLogoutRedirectUri(): string {
        return this.authModule.getPostLogoutRedirectUri();
    }

    /**
     * Returns the signed in account
     * (the account object is created at the time of successful login)
     * or null when no state is found
     * @returns {@link Account} - the account object stored in MSAL
     */
    public getAccount(): Account {
        return this.authModule.getAccount();
    }

    // #endregion

    // #region Helpers

    /**
     * Helper to check whether interaction is in progress.
     */
    private interactionInProgress(): boolean {
        // Check whether value in cache is present and equal to expected value
        return this.browserStorage.getItem(BrowserConstants.INTERACTION_STATUS_KEY) === BrowserConstants.INTERACTION_IN_PROGRESS_VALUE;
    }

    /**
     * Helper to validate app environment before making a request.
     */
    private preflightRequest(): void {
        // block the reload if it occurred inside a hidden iframe
        BrowserUtils.blockReloadInHiddenIframes();

        // Check if interaction is in progress. Throw error if true.
        if (this.interactionInProgress()) {
            throw BrowserAuthError.createInteractionInProgressError();
        }
    }

    /**
     * Helper to remove interaction status and remove tempoarary request data.
     */
    private cleanRequest(): void {
        // Interaction is completed - remove interaction status.
        this.browserStorage.removeItem(BrowserConstants.INTERACTION_STATUS_KEY);
        this.authModule.cancelRequest();
    }

    // #endregion
}<|MERGE_RESOLUTION|>--- conflicted
+++ resolved
@@ -10,20 +10,15 @@
     INetworkModule,
     PromptValue,
     ServerError,
-<<<<<<< HEAD
     SPAClient,
     StringUtils,
     TemporaryCacheKeys,
     TokenRenewParameters,
     TokenResponse,
     UrlString,
-    AuthorityType
-=======
-    Authority,
-    AuthorityFactory,
-    InteractionRequiredAuthError,
-    B2cAuthority
->>>>>>> 0dbbda42
+    AuthorityType,
+    B2cAuthority,
+    InteractionRequiredAuthError
 } from "@azure/msal-common";
 import { buildConfiguration, Configuration } from "../config/Configuration";
 import { BrowserStorage } from "../cache/BrowserStorage";
