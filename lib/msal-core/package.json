{
  "name": "msal",
  "author": {
    "name": "Microsoft",
    "email": "nugetaad@microsoft.com",
    "url": "https://www.microsoft.com"
  },
  "license": "MIT",
  "repository": {
    "type": "git",
    "url": "https://github.com/AzureAD/microsoft-authentication-library-for-js.git"
  },
  "version": "1.2.1",
  "description": "Microsoft Authentication Library for js",
  "keywords": [
    "implicit",
    "js",
    "AAD",
    "msal",
    "oauth"
  ],
  "main": "./lib-commonjs/index.js",
  "module": "./lib-es6/index.js",
  "types": "./lib-commonjs/index.d.ts",
  "engines": {
    "node": ">=0.8.0"
  },
  "scripts": {
    "clean": "shx rm -rf dist lib-commonjs lib-es6",
<<<<<<< HEAD
    "clean:coverage": "rimraf ../../.nyc_output/*",
    "doc": "typedoc --mode modules --excludePrivate --excludeProtected --out ./docs ./src/ --gitRevision dev",
=======
    "doc": "npm run doc:generate && npm run doc:deploy",
    "doc:generate": "typedoc --mode modules --excludePrivate --excludeProtected --out ./docs ./src/ --gitRevision dev",
    "doc:deploy": "gh-pages -d docs -a -e docs/msal",
>>>>>>> b6b80bfc
    "build:modules": "tsc && tsc -m es6 --outDir lib-es6 && npm run build:webpack",
    "build:modules:watch": "tsc -m es6 --outDir lib-es6 --watch",
    "build": "npm run clean && npm run build:modules",
    "test": "mocha",
    "test:coverage": "nyc --reporter=text mocha",
    "test:coverage:only": "npm run clean:coverage && npm run test:coverage",
    "lint": "eslint src --ext .ts",
    "build:webpack": "webpack",
    "prepack": "npm run lint && npm test && npm run build"
  },
  "dependencies": {
    "tslib": "^1.9.3"
  },
  "devDependencies": {
    "@babel/core": "^7.7.2",
    "@babel/plugin-proposal-class-properties": "^7.7.0",
    "@babel/plugin-proposal-object-rest-spread": "^7.6.2",
    "@babel/polyfill": "^7.7.0",
    "@babel/preset-env": "^7.7.1",
    "@babel/preset-typescript": "^7.7.2",
    "@babel/register": "^7.7.0",
    "@istanbuljs/nyc-config-babel": "^2.1.1",
    "@types/chai": "^4.1.7",
    "@types/handlebars": "4.0.33",
    "@types/js-base64": "^2.3.1",
    "@types/mocha": "^5.2.6",
    "@types/node": "^11.13.4",
    "@types/sinon": "^7.0.11",
    "@types/uuid": "^3.4.4",
    "@typescript-eslint/eslint-plugin": "^1.12.0",
    "@typescript-eslint/eslint-plugin-tslint": "^1.12.0",
    "@typescript-eslint/parser": "^1.12.0",
    "ajv": "6.6.1",
    "awesome-typescript-loader": "^3.2.3",
    "babel-plugin-istanbul": "^5.2.0",
    "babel-polyfill": "^6.26.0",
    "chai": "^4.2.0",
    "eslint": "^6.0.1",
    "fork-ts-checker-webpack-plugin": "^0.5.1",
    "gh-pages": "^2.1.1",
    "handlebars": "^4.1.2",
    "husky": "^1.3.1",
    "istanbul-instrumenter-loader": "^3.0.1",
    "js-yaml": "^3.13.1",
    "jsdom": "14.0.0",
    "jsdom-global": "3.0.2",
    "jshint": "^2.9.7",
    "mocha": "^6.1.3",
    "nyc": "^14.1.1",
    "phantomjs-polyfill": "0.0.2",
    "rimraf": "^3.0.0",
    "shx": "^0.2.2",
    "sinon": "^7.3.1",
    "source-map-support": "^0.5.13",
    "sourcemap-istanbul-instrumenter-loader": "^0.2.0",
    "ts-loader": "^5.3.1",
    "ts-node": "^8.0.3",
    "tslint": "^5.8.0",
    "typedoc": "^0.14.2",
    "typescript": "^3.2.1",
    "uglifyjs-webpack-plugin": "^2.1.1",
    "webpack": "^4.27.1",
    "webpack-cli": "^3.2.3",
    "webpack-dev-middleware": "^3.4.0"
  },
  "directories": {
    "test": "test"
  }
}<|MERGE_RESOLUTION|>--- conflicted
+++ resolved
@@ -27,14 +27,10 @@
   },
   "scripts": {
     "clean": "shx rm -rf dist lib-commonjs lib-es6",
-<<<<<<< HEAD
     "clean:coverage": "rimraf ../../.nyc_output/*",
-    "doc": "typedoc --mode modules --excludePrivate --excludeProtected --out ./docs ./src/ --gitRevision dev",
-=======
     "doc": "npm run doc:generate && npm run doc:deploy",
     "doc:generate": "typedoc --mode modules --excludePrivate --excludeProtected --out ./docs ./src/ --gitRevision dev",
     "doc:deploy": "gh-pages -d docs -a -e docs/msal",
->>>>>>> b6b80bfc
     "build:modules": "tsc && tsc -m es6 --outDir lib-es6 && npm run build:webpack",
     "build:modules:watch": "tsc -m es6 --outDir lib-es6 --watch",
     "build": "npm run clean && npm run build:modules",
