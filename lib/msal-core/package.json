{
  "name": "msal",
  "author": {
    "name": "Microsoft",
    "email": "nugetaad@microsoft.com",
    "url": "https://www.microsoft.com"
  },
  "license": "MIT",
  "repository": {
    "type": "git",
    "url": "https://github.com/AzureAD/microsoft-authentication-library-for-js.git"
  },
  "version": "0.2.4",
  "description": "Microsoft Authentication Library for js",
  "keywords": [
    "implicit",
    "js",
    "AAD",
    "msal",
    "oauth"
  ],
  "main": "./lib-commonjs/index.js",
  "types": "./lib-commonjs/index.d.ts",
  "engines": {
    "node": ">=0.8.0"
  },
  "scripts": {
    "clean": "shx rm -rf dist docs lib-commonjs lib-es6",
    "doc": "typedoc --out ./docs ./src/ --gitRevision dev",
    "build:modules": "tsc && tsc -m es6 --outDir lib-es6",
    "build": "npm run clean && npm run doc && npm run build:modules && npm run lint && npm run build:webpack && npm test",
<<<<<<< HEAD
=======
    "test": "karma start --single-run --browsers PhantomJS karma.conf.js",
>>>>>>> 2b7e5139
    "lint": "tslint -c tslint.json src/**/*.ts",
    "build:webpack": "webpack",
    "test": "karma start --single-run --browsers PhantomJS karma.conf.js"
  },
  "dependencies": {},
  "devDependencies": {
    "@types/chai": "^4.1.7",
    "@types/handlebars": "4.0.33",
    "@types/mocha": "^5.2.6",
    "@types/node": "^11.11.5",
    "@types/sinon": "^7.0.11",
    "ajv": "6.6.1",
    "atob": "~2.1.1",
    "awesome-typescript-loader": "^3.2.3",
    "babel-polyfill": "^6.26.0",
    "chai": "^4.2.0",
    "fork-ts-checker-webpack-plugin": "^0.5.1",
    "husky": "^1.3.1",
    "istanbul-instrumenter-loader": "^3.0.1",
<<<<<<< HEAD
    "jsdom": "14.0.0",
    "jsdom-global": "3.0.2",
    "jshint": "^2.9.7",
    "karma": "^2.0.5",
=======
    "js-yaml": "^3.13.1",
    "jsdom": "14.0.0",
    "jsdom-global": "3.0.2",
    "jshint": "^2.9.7",
    "karma": "^4.0.1",
>>>>>>> 2b7e5139
    "karma-chai": "^0.1.0",
    "karma-chrome-launcher": "^2.2.0",
    "karma-cli": "^1.0.1",
    "karma-coverage-istanbul-reporter": "^2.0.1",
    "karma-firefox-launcher": "^0.1.7",
<<<<<<< HEAD
    "karma-html-reporter": "^0.2.7",
=======
    "karma-jasmine": "^1.1.0",
    "karma-jasmine-ajax": "^0.1.13",
>>>>>>> 2b7e5139
    "karma-mocha": "^1.3.0",
    "karma-mocha-reporter": "^2.2.5",
    "karma-phantomjs-launcher": "*",
    "karma-remap-coverage": "^0.1.5",
    "karma-remap-istanbul": "^0.6.0",
    "karma-sourcemap-loader": "^0.3.7",
    "karma-spec-reporter": "0.0.32",
    "karma-typescript": "^3.0.13",
    "karma-verbose-reporter": "0.0.6",
    "karma-webpack": "^4.0.0-rc.5",
    "mocha": "^6.0.2",
    "phantomjs-polyfill": "0.0.2",
    "shx": "^0.2.2",
    "sinon": "^7.3.1",
    "sourcemap-istanbul-instrumenter-loader": "^0.2.0",
    "ts-loader": "^5.3.1",
    "ts-node": "^8.0.3",
<<<<<<< HEAD
=======
    "tslib": "^1.9.3",
>>>>>>> 2b7e5139
    "tslint": "^5.8.0",
    "typedoc": "^0.14.2",
    "typescript": "^3.2.1",
    "uglifyjs-webpack-plugin": "^2.1.1",
    "webpack": "^4.27.1",
    "webpack-cli": "^3.2.3",
    "webpack-dev-middleware": "^3.4.0"
  },
  "directories": {
    "test": "tests"
  }
}<|MERGE_RESOLUTION|>--- conflicted
+++ resolved
@@ -29,13 +29,9 @@
     "doc": "typedoc --out ./docs ./src/ --gitRevision dev",
     "build:modules": "tsc && tsc -m es6 --outDir lib-es6",
     "build": "npm run clean && npm run doc && npm run build:modules && npm run lint && npm run build:webpack && npm test",
-<<<<<<< HEAD
-=======
     "test": "karma start --single-run --browsers PhantomJS karma.conf.js",
->>>>>>> 2b7e5139
     "lint": "tslint -c tslint.json src/**/*.ts",
-    "build:webpack": "webpack",
-    "test": "karma start --single-run --browsers PhantomJS karma.conf.js"
+    "build:webpack": "webpack"
   },
   "dependencies": {},
   "devDependencies": {
@@ -52,29 +48,17 @@
     "fork-ts-checker-webpack-plugin": "^0.5.1",
     "husky": "^1.3.1",
     "istanbul-instrumenter-loader": "^3.0.1",
-<<<<<<< HEAD
-    "jsdom": "14.0.0",
-    "jsdom-global": "3.0.2",
-    "jshint": "^2.9.7",
-    "karma": "^2.0.5",
-=======
     "js-yaml": "^3.13.1",
     "jsdom": "14.0.0",
     "jsdom-global": "3.0.2",
     "jshint": "^2.9.7",
     "karma": "^4.0.1",
->>>>>>> 2b7e5139
     "karma-chai": "^0.1.0",
     "karma-chrome-launcher": "^2.2.0",
     "karma-cli": "^1.0.1",
     "karma-coverage-istanbul-reporter": "^2.0.1",
     "karma-firefox-launcher": "^0.1.7",
-<<<<<<< HEAD
     "karma-html-reporter": "^0.2.7",
-=======
-    "karma-jasmine": "^1.1.0",
-    "karma-jasmine-ajax": "^0.1.13",
->>>>>>> 2b7e5139
     "karma-mocha": "^1.3.0",
     "karma-mocha-reporter": "^2.2.5",
     "karma-phantomjs-launcher": "*",
@@ -82,7 +66,7 @@
     "karma-remap-istanbul": "^0.6.0",
     "karma-sourcemap-loader": "^0.3.7",
     "karma-spec-reporter": "0.0.32",
-    "karma-typescript": "^3.0.13",
+    "karma-typescript": "^4.0.0",
     "karma-verbose-reporter": "0.0.6",
     "karma-webpack": "^4.0.0-rc.5",
     "mocha": "^6.0.2",
@@ -92,10 +76,7 @@
     "sourcemap-istanbul-instrumenter-loader": "^0.2.0",
     "ts-loader": "^5.3.1",
     "ts-node": "^8.0.3",
-<<<<<<< HEAD
-=======
     "tslib": "^1.9.3",
->>>>>>> 2b7e5139
     "tslint": "^5.8.0",
     "typedoc": "^0.14.2",
     "typescript": "^3.2.1",
