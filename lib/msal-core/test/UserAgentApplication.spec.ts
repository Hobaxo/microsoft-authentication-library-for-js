--- conflicted
+++ resolved
@@ -35,11 +35,7 @@
 import { UrlUtils } from "../src/utils/UrlUtils";
 import { AuthorityFactory } from "../src/authority/AuthorityFactory";
 import { TrustedAuthority } from "../src/authority/TrustedAuthority";
-<<<<<<< HEAD
-import { doesNotReject } from "assert";
-=======
 import { resolve } from "path";
->>>>>>> 84a5f5ae
 
 type kv = {
     [key: string]: string;
