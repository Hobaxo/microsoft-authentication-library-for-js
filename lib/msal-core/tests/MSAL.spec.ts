--- conflicted
+++ resolved
@@ -1,18 +1,10 @@
-<<<<<<< HEAD
-import { UserAgentApplication } from "../src/index";
+import {UserAgentApplication, AuthError, ClientConfigurationError, ClientAuthError} from "../src/index";
 import { Constants, ErrorCodes, ErrorDescription } from "../src/Constants";
 import { Authority } from "../src/Authority";
 import { AuthenticationRequestParameters } from "../src/AuthenticationRequestParameters";
 import { AuthorityFactory } from "../src/AuthorityFactory";
 import { buildConfiguration } from "../src/Configuration";
 import { AuthenticationParameters } from "../src/Request";
-=======
-import {UserAgentApplication, AuthError, ClientConfigurationError, ClientAuthError} from '../src/index';
-import { Constants, ErrorCodes, ErrorDescription} from '../src/Constants';
-import {Authority} from "../src/Authority";
-import {AuthenticationRequestParameters} from "../src/AuthenticationRequestParameters";
-import {AuthorityFactory} from "../src/AuthorityFactory";
->>>>>>> 712962fd
 
 describe('Msal', function (): any {
     let window: any;
@@ -200,7 +192,7 @@
     });
 
     it('navigates user to login and prompt parameter is not passed by default', (done) => {
-        
+
         expect(msal.getRedirectUri()).toBe(global.window.location.href);
         msal.promptUser = function (args: string) {
             expect(args).toContain(DEFAULT_INSTANCE + TENANT + '/oauth2/v2.0/authorize?response_type=id_token&scope=openid%20profile');
@@ -472,40 +464,6 @@
     });
 
     it('tests if login function exits with error if loginInProgress is true and callback is called with loginProgress error', function () {
-<<<<<<< HEAD
-        msal.userLoginInProgress = true;
-        var errDesc = '', token = '', err = '', tokenType = '';
-        var callback = function (valErrDesc:string, valToken:string, valErr:string, valTokenType:string) {
-            errDesc = valErrDesc;
-            token = valToken;
-            err = valErr;
-            tokenType = valTokenType;
-        };
-        msal.tokenReceivedCallback = callback;
-        msal.loginRedirect();
-        expect(errDesc).toBe(ErrorDescription.loginProgressError);
-        expect(err).toBe(ErrorCodes.loginProgressError);
-        expect(token).toBe(null);
-        expect(tokenType).toBe(Constants.idToken);
-        msal.userLoginInProgress = false;
-    });
-
-    it('tests if loginRedirect fails with error if scopes is passed as an empty array', function () {
-        var errDesc = '', token = '', err = '', tokenType = '';
-        var callback = function (valErrDesc: string, valToken: string, valErr: string, valTokenType: string) {
-            errDesc = valErrDesc;
-            token = valToken;
-            err = valErr;
-            tokenType = valTokenType;
-        };
-        msal.tokenReceivedCallback = callback;
-        let request: AuthenticationParameters = {scopes: []};
-        msal.loginRedirect(request);
-        expect(errDesc).toBe(ErrorDescription.inputScopesError);
-        expect(err).toBe(ErrorCodes.inputScopesError);
-        expect(token).toBe(null);
-        expect(tokenType).toBe(Constants.idToken);
-=======
         msal._loginInProgress = true;
         var authErr: AuthError;
         try {
@@ -519,13 +477,13 @@
 
     it('tests if loginRedirect fails with error if scopes is passed as an empty array', function () {
         var authErr: AuthError;
+        const request: AuthenticationParameters = {scopes: []};
         try {
-            msal.loginRedirect([]);
+            msal.loginRedirect(request);
         } catch (e) {
             authErr = e;
         }
         expect(authErr).toEqual(jasmine.any(ClientConfigurationError));
->>>>>>> 712962fd
     });
 
     it('tests if loginRedirect fails with error if clientID is not passed as a single scope in the scopes array', function () {
@@ -536,19 +494,11 @@
             err = valErr;
             tokenType = valTokenType;
         };
-<<<<<<< HEAD
-        msal.tokenReceivedCallback = callback;
-        let request: AuthenticationParameters = {scopes: [msal.clientId,'123']};
-        msal.loginRedirect(request);
-        expect(errDesc).toBe(ErrorDescription.inputScopesError);
-        expect(err).toBe(ErrorCodes.inputScopesError);
-        expect(token).toBe(null);
-        expect(tokenType).toBe(Constants.idToken);
-=======
         var authErr = AuthError;
         msal._tokenReceivedCallback = callback;
+        let request: AuthenticationParameters = {scopes: [msal.clientId,'123']};
         try {
-            msal.loginRedirect([msal.clientId,'123']);
+            msal.loginRedirect(request);
         } catch (e) {
             authErr = e;
         }
@@ -579,7 +529,6 @@
             err = e;
         }
         expect(err).toEqual(jasmine.any(ClientConfigurationError));
->>>>>>> 712962fd
     });
 
     it('tests if error is thrown when non-array scopes are passed', function () {
@@ -734,51 +683,6 @@
         expect(decodeURIComponent(result[4])).toContain("https://docs.microsoft.com/en-us/azure/active-directory/develop/v2-oauth2-implicit-grant-flow?name=value&name2=value2");
     });
 
-<<<<<<< HEAD
-    it('tests if you get the state back in tokenReceived callback, if state is a number', function () {
-        spyOn(msal, 'getUserState').and.returnValue("1234");
-        msal.userLoginInProgress = true;
-        var errDesc = '', token = '', err = '', tokenType = '', state= '' ;
-        var callback = function (valErrDesc:string, valToken:string, valErr:string, valTokenType:string, valState: string) {
-            errDesc = valErrDesc;
-            token = valToken;
-            err = valErr;
-            tokenType = valTokenType;
-            state= valState;
-        };
-
-        msal.tokenReceivedCallback = callback;
-        msal.loginRedirect();
-        expect(errDesc).toBe(ErrorDescription.loginProgressError);
-        expect(err).toBe(ErrorCodes.loginProgressError);
-        expect(token).toBe(null);
-        expect(tokenType).toBe(Constants.idToken);
-        expect(state).toBe('1234');
-        msal.userLoginInProgress = false;
-    });
-
-    it('tests if you get the state back in tokenReceived callback, if state is a url', function () {
-        spyOn(msal, 'getUserState').and.returnValue("https://docs.microsoft.com/en-us/azure/active-directory/develop/v2-oauth2-implicit-grant-flow?name=value&name2=value2");
-        msal.userLoginInProgress = true;
-        var errDesc = '', token = '', err = '', tokenType = '', state= '' ;
-        var callback = function (valErrDesc:string, valToken:string, valErr:string, valTokenType:string, valState: string) {
-            errDesc = valErrDesc;
-            token = valToken;
-            err = valErr;
-            tokenType = valTokenType;
-            state = valState;
-        };
-
-        msal.tokenReceivedCallback = callback;
-        msal.loginRedirect();
-        expect(errDesc).toBe(ErrorDescription.loginProgressError);
-        expect(err).toBe(ErrorCodes.loginProgressError);
-        expect(token).toBe(null);
-        expect(tokenType).toBe(Constants.idToken);
-        expect(state).toBe('https://docs.microsoft.com/en-us/azure/active-directory/develop/v2-oauth2-implicit-grant-flow?name=value&name2=value2');
-        msal.userLoginInProgress = false;
-    });
-=======
     // We no longer return state as a part of the error, so these tests need to be updated
     // it('tests if you get the state back in tokenReceived callback, if state is a number', function () {
     //     spyOn(msal, 'getUserState').and.returnValue("1234");
@@ -823,7 +727,6 @@
     //     expect(state).toBe('https://docs.microsoft.com/en-us/azure/active-directory/develop/v2-oauth2-implicit-grant-flow?name=value&name2=value2');
     //     msal._loginInProgress = false;
     // });
->>>>>>> 712962fd
 
     it('tests that loginStartPage, nonce and state are saved in cookies if enableCookieStorage flag is enables through the msal optional params', function (done) {
         var msalInstance = msal;
@@ -889,22 +792,7 @@
              expect(tokenType).toBe(Constants.idToken);
          });
 
-<<<<<<< HEAD
          expect(msal.config.cache.cacheLocation).toBe('sessionStorage');
-=======
-         expect(msal._cacheLocation).toBe('sessionStorage');
-    });
-    /**
-    it('tests cacheLocation functionality malformed strings throw error', function () {
-         var msalInstance = msal;
-         var mockIdToken = 'eyJhbGciOiJIUzI1NiIsInR5cCI6IkpXVCJ9.eyJhdWQiOiJjbGllbnRpZDEyMyIsIm5hbWUiOiJKb2huIERvZSIsInVwbiI6ImpvaG5AZW1haWwuY29tIiwibm9uY2UiOiIxMjM0In0.bpIBG3n1w7Cv3i_JHRGji6Zuc9F5H8jbDV5q3oj0gcw';
-         msal = new UserAgentApplication("0813e1d1-ad72-46a9-8665-399bba48c201", null, function (errorDesc, token, error, tokenType) {
-             expect(document.cookie).toBe('');
-             expect(errorDesc).toBe("Cache Location is not valid.");
-             expect(token).toBe(mockIdToken);
-             expect(tokenType).toBe(Constants.idToken);
-         }, { cacheLocation: 'lclStrge' });
->>>>>>> 712962fd
     });
 });
 
