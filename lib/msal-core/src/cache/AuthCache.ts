--- conflicted
+++ resolved
@@ -61,11 +61,7 @@
             JSON.parse(key);
             return key;
         } catch (e) {
-<<<<<<< HEAD
             if (key.startsWith(`${Constants.cachePrefix}`) || key.startsWith(Constants.adalIdToken)) {
-=======
-            if (key.indexOf(`${Constants.cachePrefix}`) === 0 || key.indexOf(PersistentCacheKeys.ADAL_ID_TOKEN) === 0) {
->>>>>>> d33ebb98
                 return key;
             }
             return addInstanceId ? `${Constants.cachePrefix}.${this.clientId}.${key}` : `${Constants.cachePrefix}.${key}`;
