/*
 * Copyright (c) Microsoft Corporation. All rights reserved.
 * Licensed under the MIT License.
 */

import { AuthenticationParameters } from "../AuthenticationParameters";
import { Constants, PromptState, BlacklistedEQParams, InteractionType } from "../utils/Constants";
import { ClientConfigurationError } from "../error/ClientConfigurationError";
import { ScopeSet } from "../ScopeSet";
import { StringDict } from "../MsalTypes";
import { StringUtils } from "../utils/StringUtils";
import { CryptoUtils } from "../utils/CryptoUtils";
<<<<<<< HEAD
import { TimeUtils } from './TimeUtils';

export type StateObject = {
    state: string,
    ts: number,
    method?: string
}
=======
import { TimeUtils } from "./TimeUtils";
import { ClientAuthError } from "../error/ClientAuthError";

export type LibraryStateObject = {
    id: string,
    ts: number
    method?: string
};
>>>>>>> 8a427681

/**
 * @hidden
 */
export class RequestUtils {

    /**
     * @ignore
     *
     * @param request
     * @param isLoginCall
     * @param cacheStorage
     * @param clientId
     *
     * validates all request parameters and generates a consumable request object
     */
    static validateRequest(request: AuthenticationParameters, isLoginCall: boolean, clientId: string, interactionType: InteractionType): AuthenticationParameters {

        // Throw error if request is empty for acquire * calls
        if(!isLoginCall && !request) {
            throw ClientConfigurationError.createEmptyRequestError();
        }

        let scopes: Array<string>;
        let extraQueryParameters: StringDict;

        if(request) {
            // if extraScopesToConsent is passed in loginCall, append them to the login request; Validate and filter scopes (the validate function will throw if validation fails)
            scopes = isLoginCall ? ScopeSet.appendScopes(request.scopes, request.extraScopesToConsent) : request.scopes;
            ScopeSet.validateInputScope(scopes, !isLoginCall, clientId);

            // validate prompt parameter
            this.validatePromptParameter(request.prompt);

            // validate extraQueryParameters
            extraQueryParameters = this.validateEQParameters(request.extraQueryParameters, request.claimsRequest);

            // validate claimsRequest
            this.validateClaimsRequest(request.claimsRequest);

        }

        // validate and generate state and correlationId
        const state = this.validateAndGenerateState(request && request.state, interactionType);
        const correlationId = this.validateAndGenerateCorrelationId(request && request.correlationId);

        const validatedRequest: AuthenticationParameters = {
            ...request,
            extraQueryParameters,
            scopes,
            state,
            correlationId
        };

        return validatedRequest;
    }

    /**
     * @ignore
     *
     * Utility to test if valid prompt value is passed in the request
     * @param request
     */
    static validatePromptParameter (prompt: string) {
        if(prompt) {
            if ([PromptState.LOGIN, PromptState.SELECT_ACCOUNT, PromptState.CONSENT, PromptState.NONE].indexOf(prompt) < 0) {
                throw ClientConfigurationError.createInvalidPromptError(prompt);
            }
        }
    }

    /**
     * @ignore
     *
     * Removes unnecessary or duplicate query parameters from extraQueryParameters
     * @param request
     */
    static validateEQParameters(extraQueryParameters: StringDict, claimsRequest: string) : StringDict {
        const eQParams : StringDict = { ...extraQueryParameters};
        if (!eQParams) {
            return null;
        }
        if (claimsRequest) {
            // this.logger.warning("Removed duplicate claims from extraQueryParameters. Please use either the claimsRequest field OR pass as extraQueryParameter - not both.");
            delete eQParams[Constants.claims];
        }
        BlacklistedEQParams.forEach(param => {
            if (eQParams[param]) {
                // this.logger.warning("Removed duplicate " + param + " from extraQueryParameters. Please use the " + param + " field in request object.");
                delete eQParams[param];
            }
        });

        return eQParams;
    }

    /**
     * @ignore
     *
     * Validates the claims passed in request is a JSON
     * TODO: More validation will be added when the server team tells us how they have actually implemented claims
     * @param claimsRequest
     */
    static validateClaimsRequest(claimsRequest: string) {
        if (!claimsRequest) {
            return;
        }
        let claims;
        try {
            claims = JSON.parse(claimsRequest);
        } catch (e) {
            throw ClientConfigurationError.createClaimsRequestParsingError(e);
        }
    }

    /**
     * @ignore
     *
     * generate unique state per request
     * @param userState User-provided state value
     * @returns State string include library state and user state
     */
    static validateAndGenerateState(userState: string, interactionType: InteractionType): string {
        return !StringUtils.isEmpty(userState) ? `${RequestUtils.generateLibraryState(interactionType)}${Constants.resourceDelimiter}${userState}` : RequestUtils.generateLibraryState(interactionType);
    }

    /**
     * Generates the state value used by the library.
     *
     * @returns Base64 encoded string representing the state
     */
    static generateLibraryState(interactionType: InteractionType): string {
        const stateObject: LibraryStateObject = {
            id: CryptoUtils.createNewGuid(),
            ts: TimeUtils.now(),
            method: interactionType
        };

        const stateString = JSON.stringify(stateObject);

        return CryptoUtils.base64Encode(stateString);
    }

    /**
     * Decodes the state value into a StateObject
     *
     * @param state State value returned in the request
     * @returns Parsed values from the encoded state value
     */
<<<<<<< HEAD
    static validateAndGenerateState(state: string, interactionType: InteractionType): string {
        // append GUID to user set state  or set one for the user if null
        return !StringUtils.isEmpty(state) ? RequestUtils.generateLibraryState(interactionType) + "|" + state : RequestUtils.generateLibraryState(interactionType);
    }

    /**
     * Generates the state value used by the library.
     *
     * @returns Base64 encoded string representing the state
     */
    static generateLibraryState(interactionType: InteractionType): string {
        const stateObject: StateObject = {
            state: CryptoUtils.createNewGuid(),
            ts: TimeUtils.now(),
            method: interactionType
        };

        const stateString = JSON.stringify(stateObject);

        return CryptoUtils.base64Encode(stateString);
    }

    /**
     * Decodes the state value into a StateObject
     *
     * @param state State value returned in the request
     * @returns Parsed values from the encoded state value
     */
    static parseLibraryState(state: string): StateObject {
        const libraryState = state.split("|")[0];

        if (CryptoUtils.isGuid(libraryState)) {
            return {
                state,
                ts: TimeUtils.now()
            }
        }

        const stateString = CryptoUtils.base64Decode(libraryState);

        const stateObject = JSON.parse(stateString);

        return stateObject;
=======
    static parseLibraryState(state: string): LibraryStateObject {
        const libraryState = state.split(Constants.resourceDelimiter)[0];

        if (CryptoUtils.isGuid(libraryState)) {
            return {
                id: libraryState,
                ts: TimeUtils.now()
            };
        }

        try {
            const stateString = CryptoUtils.base64Decode(libraryState);

            const stateObject = JSON.parse(stateString);

            return stateObject;
        } catch (e) {
            throw ClientAuthError.createInvalidStateError(state, null);
        }
>>>>>>> 8a427681
    }

    /**
     * @ignore
     *
     * validate correlationId and generate if not valid or not set by the user
     * @param correlationId
     */
    static validateAndGenerateCorrelationId(correlationId: string): string {
        // validate user set correlationId or set one for the user if null
        if(correlationId && !CryptoUtils.isGuid(correlationId)) {
            throw ClientConfigurationError.createInvalidCorrelationIdError();
        }
        return CryptoUtils.isGuid(correlationId)? correlationId : CryptoUtils.createNewGuid();
    }
}<|MERGE_RESOLUTION|>--- conflicted
+++ resolved
@@ -10,15 +10,6 @@
 import { StringDict } from "../MsalTypes";
 import { StringUtils } from "../utils/StringUtils";
 import { CryptoUtils } from "../utils/CryptoUtils";
-<<<<<<< HEAD
-import { TimeUtils } from './TimeUtils';
-
-export type StateObject = {
-    state: string,
-    ts: number,
-    method?: string
-}
-=======
 import { TimeUtils } from "./TimeUtils";
 import { ClientAuthError } from "../error/ClientAuthError";
 
@@ -27,7 +18,6 @@
     ts: number
     method?: string
 };
->>>>>>> 8a427681
 
 /**
  * @hidden
@@ -177,51 +167,6 @@
      * @param state State value returned in the request
      * @returns Parsed values from the encoded state value
      */
-<<<<<<< HEAD
-    static validateAndGenerateState(state: string, interactionType: InteractionType): string {
-        // append GUID to user set state  or set one for the user if null
-        return !StringUtils.isEmpty(state) ? RequestUtils.generateLibraryState(interactionType) + "|" + state : RequestUtils.generateLibraryState(interactionType);
-    }
-
-    /**
-     * Generates the state value used by the library.
-     *
-     * @returns Base64 encoded string representing the state
-     */
-    static generateLibraryState(interactionType: InteractionType): string {
-        const stateObject: StateObject = {
-            state: CryptoUtils.createNewGuid(),
-            ts: TimeUtils.now(),
-            method: interactionType
-        };
-
-        const stateString = JSON.stringify(stateObject);
-
-        return CryptoUtils.base64Encode(stateString);
-    }
-
-    /**
-     * Decodes the state value into a StateObject
-     *
-     * @param state State value returned in the request
-     * @returns Parsed values from the encoded state value
-     */
-    static parseLibraryState(state: string): StateObject {
-        const libraryState = state.split("|")[0];
-
-        if (CryptoUtils.isGuid(libraryState)) {
-            return {
-                state,
-                ts: TimeUtils.now()
-            }
-        }
-
-        const stateString = CryptoUtils.base64Decode(libraryState);
-
-        const stateObject = JSON.parse(stateString);
-
-        return stateObject;
-=======
     static parseLibraryState(state: string): LibraryStateObject {
         const libraryState = state.split(Constants.resourceDelimiter)[0];
 
@@ -241,7 +186,6 @@
         } catch (e) {
             throw ClientAuthError.createInvalidStateError(state, null);
         }
->>>>>>> 8a427681
     }
 
     /**
