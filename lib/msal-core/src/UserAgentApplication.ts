/*
 * Copyright (c) Microsoft Corporation. All rights reserved.
 * Licensed under the MIT License.
 */

import { AccessTokenCacheItem } from "./cache/AccessTokenCacheItem";
import { AccessTokenKey } from "./cache/AccessTokenKey";
import { AccessTokenValue } from "./cache/AccessTokenValue";
import { ServerRequestParameters } from "./ServerRequestParameters";
import { Authority } from "./authority/Authority";
import { ClientInfo } from "./ClientInfo";
import { IdToken } from "./IdToken";
import { Logger } from "./Logger";
import { AuthCache } from "./cache/AuthCache";
import { Account } from "./Account";
import { ScopeSet } from "./ScopeSet";
import { StringUtils } from "./utils/StringUtils";
import { WindowUtils } from "./utils/WindowUtils";
import { TokenUtils } from "./utils/TokenUtils";
import { TimeUtils } from "./utils/TimeUtils";
import { UrlUtils } from "./utils/UrlUtils";
import { ResponseUtils } from "./utils/ResponseUtils";
import { AuthorityFactory } from "./authority/AuthorityFactory";
import { Configuration, buildConfiguration, TelemetryOptions } from "./Configuration";
import { AuthenticationParameters } from "./AuthenticationParameters";
import { ClientConfigurationError } from "./error/ClientConfigurationError";
import { AuthError } from "./error/AuthError";
import { ClientAuthError, ClientAuthErrorMessage } from "./error/ClientAuthError";
import { ServerError } from "./error/ServerError";
import { InteractionRequiredAuthError } from "./error/InteractionRequiredAuthError";
import { AuthResponse, buildResponseStateOnly } from "./AuthResponse";
import TelemetryManager from "./telemetry/TelemetryManager";
import { TelemetryPlatform, TelemetryConfig } from "./telemetry/TelemetryTypes";
import { Constants,
    ServerHashParamKeys,
    InteractionType,
    libraryVersion,
    TemporaryCacheKeys,
    PersistentCacheKeys,
    ErrorCacheKeys,
    RequestStatus,
    INTERACTION_STATUS
} from "./utils/Constants";

// default authority
const DEFAULT_AUTHORITY = "https://login.microsoftonline.com/common";

/**
 * Interface to handle iFrame generation, Popup Window creation and redirect handling
 */
declare global {
    interface Window {
        msal: Object;
        CustomEvent: CustomEvent;
        Event: Event;
        activeRenewals: {};
        renewStates: Array<string>;
        callbackMappedToRenewStates : {};
        promiseMappedToRenewStates: {};
        openedWindows: Array<Window>;
        requestType: string;
    }
}

/**
 * @hidden
 * @ignore
 * response_type from OpenIDConnect
 * References: https://openid.net/specs/oauth-v2-multiple-response-types-1_0.html & https://tools.ietf.org/html/rfc6749#section-4.2.1
 * Since we support only implicit flow in this library, we restrict the response_type support to only 'token' and 'id_token'
 *
 */
const ResponseTypes = {
    id_token: "id_token",
    token: "token",
    id_token_token: "id_token token"
};

/**
 * @hidden
 * @ignore
 */
export interface CacheResult {
    errorDesc: string;
    token: string;
    error: string;
}

/**
 * @hidden
 * @ignore
 * Data type to hold information about state returned from the server
 */
export type ResponseStateInfo = {
    state: string;
    stateMatch: boolean;
    requestType: string;
};

/**
 * A type alias for an authResponseCallback function.
 * {@link (authResponseCallback:type)}
 * @param authErr error created for failure cases
 * @param response response containing token strings in success cases, or just state value in error cases
 */
export type authResponseCallback = (authErr: AuthError, response?: AuthResponse) => void;

/**
 * A type alias for a tokenReceivedCallback function.
 * {@link (tokenReceivedCallback:type)}
 * @returns response of type {@link (AuthResponse:type)}
 * The function that will get the call back once this API is completed (either successfully or with a failure).
 */
export type tokenReceivedCallback = (response: AuthResponse) => void;

/**
 * A type alias for a errorReceivedCallback function.
 * {@link (errorReceivedCallback:type)}
 * @returns response of type {@link (AuthError:class)}
 * @returns {string} account state
 */
export type errorReceivedCallback = (authErr: AuthError, accountState: string) => void;

/**
 * UserAgentApplication class
 *
 * Object Instance that the developer can use to make loginXX OR acquireTokenXX functions
 */
export class UserAgentApplication {

    // input Configuration by the developer/user
    private config: Configuration;

    // callbacks for token/error
    private authResponseCallback: authResponseCallback = null;
    private tokenReceivedCallback: tokenReceivedCallback = null;
    private errorReceivedCallback: errorReceivedCallback = null;

    // Added for readability as these params are very frequently used
    private logger: Logger;
    private clientId: string;
    private inCookie: boolean;
    private telemetryManager: TelemetryManager;

    // Cache and Account info referred across token grant flow
    public cacheStorage: AuthCache;
    private account: Account;

    // state variables
    private silentAuthenticationState: string;
    private silentLogin: boolean;
    private redirectCallbacksSet: boolean;

    // Authority Functionality
    protected authorityInstance: Authority;

    /**
     * setter for the authority URL
     * @param {string} authority
     */
    // If the developer passes an authority, create an instance
    public set authority(val) {
        this.authorityInstance = AuthorityFactory.CreateInstance(val, this.config.auth.validateAuthority);
    }

    /**
     * Method to manage the authority URL.
     *
     * @returns {string} authority
     */
    public get authority(): string {
        return this.authorityInstance.CanonicalAuthority;
    }

    /**
     * Get the current authority instance from the MSAL configuration object
     *
     * @returns {@link Authority} authority instance
     */
    public getAuthorityInstance(): Authority {
        return this.authorityInstance;
    }

    /**
     * @constructor
     * Constructor for the UserAgentApplication used to instantiate the UserAgentApplication object
     *
     * Important attributes in the Configuration object for auth are:
     * - clientID: the application ID of your application.
     * You can obtain one by registering your application with our Application registration portal : https://portal.azure.com/#blade/Microsoft_AAD_IAM/ActiveDirectoryMenuBlade/RegisteredAppsPreview
     * - authority: the authority URL for your application.
     *
     * In Azure AD, authority is a URL indicating the Azure active directory that MSAL uses to obtain tokens.
     * It is of the form https://login.microsoftonline.com/&lt;Enter_the_Tenant_Info_Here&gt;.
     * If your application supports Accounts in one organizational directory, replace "Enter_the_Tenant_Info_Here" value with the Tenant Id or Tenant name (for example, contoso.microsoft.com).
     * If your application supports Accounts in any organizational directory, replace "Enter_the_Tenant_Info_Here" value with organizations.
     * If your application supports Accounts in any organizational directory and personal Microsoft accounts, replace "Enter_the_Tenant_Info_Here" value with common.
     * To restrict support to Personal Microsoft accounts only, replace "Enter_the_Tenant_Info_Here" value with consumers.
     *
     *
     * In Azure B2C, authority is of the form https://&lt;instance&gt;/tfp/&lt;tenant&gt;/&lt;policyName&gt;/
     *
     * @param {@link (Configuration:type)} configuration object for the MSAL UserAgentApplication instance
     */
    constructor(configuration: Configuration) {

        // Set the Configuration
        this.config = buildConfiguration(configuration);

        // Set the callback boolean
        this.redirectCallbacksSet = false;

        this.logger = this.config.system.logger;
        this.clientId = this.config.auth.clientId;
        this.inCookie = this.config.cache.storeAuthStateInCookie;

        this.telemetryManager = this.getTelemetryManagerFromConfig(this.config.system.telemetry, this.clientId);

        // if no authority is passed, set the default: "https://login.microsoftonline.com/common"
        this.authority = this.config.auth.authority || DEFAULT_AUTHORITY;

        // cache keys msal - typescript throws an error if any value other than "localStorage" or "sessionStorage" is passed
        this.cacheStorage = new AuthCache(this.clientId, this.config.cache.cacheLocation, this.inCookie);

        // Initialize window handling code
        window.activeRenewals = {};
        window.renewStates = [];
        window.callbackMappedToRenewStates = { };
        window.promiseMappedToRenewStates = { };
        window.msal = this;

        const urlHash = window.location.hash;
        const urlContainsHash = UrlUtils.urlContainsHash(urlHash);

        // On the server 302 - Redirect, handle this
        if (!this.config.framework.isAngular && urlContainsHash && !WindowUtils.isInIframe() && !WindowUtils.isInPopup()) {
            this.handleAuthenticationResponse(urlHash);
        }
    }

    // #region Redirect Callbacks
    /**
     * @hidden
     * @ignore
     * Set the callback functions for the redirect flow to send back the success or error object.
     * @param {@link (tokenReceivedCallback:type)} successCallback - Callback which contains the AuthResponse object, containing data from the server.
     * @param {@link (errorReceivedCallback:type)} errorCallback - Callback which contains a AuthError object, containing error data from either the server
     * or the library, depending on the origin of the error.
     */
    handleRedirectCallback(tokenReceivedCallback: tokenReceivedCallback, errorReceivedCallback: errorReceivedCallback): void;
    handleRedirectCallback(authCallback: authResponseCallback): void;
    handleRedirectCallback(authOrTokenCallback: authResponseCallback | tokenReceivedCallback, errorReceivedCallback?: errorReceivedCallback): void {
        if (!authOrTokenCallback) {
            this.redirectCallbacksSet = false;
            throw this.throwErrorAndClearTempCache(this.cacheStorage, ClientConfigurationError.createInvalidCallbackObjectError(authOrTokenCallback));
        }

        // Set callbacks
        if (errorReceivedCallback) {
            this.tokenReceivedCallback = authOrTokenCallback as tokenReceivedCallback;
            this.errorReceivedCallback = errorReceivedCallback;
            this.logger.warning("This overload for callback is deprecated - please change the format of the callbacks to a single callback as shown: (err: AuthError, response: AuthResponse).");
        } else {
            this.authResponseCallback = authOrTokenCallback as authResponseCallback;
        }

        this.redirectCallbacksSet = true;

        // On the server 302 - Redirect, handle this
        if (!this.config.framework.isAngular) {
            const cachedHash = this.cacheStorage.getItem(TemporaryCacheKeys.URL_HASH);
            if (cachedHash) {
                this.processCallBack(cachedHash, null);
            }
        }
    }

    private authResponseHandler(interactionType: InteractionType, response: AuthResponse, resolve?: any) : void {
        if (interactionType === Constants.interactionTypeRedirect) {
            if (this.errorReceivedCallback) {
                this.tokenReceivedCallback(response);
            } else if (this.authResponseCallback) {
                this.authResponseCallback(null, response);
            }
        } else if (interactionType === Constants.interactionTypePopup) {
            resolve(response);
        } else {
            throw this.throwErrorAndClearTempCache(this.cacheStorage, ClientAuthError.createInvalidInteractionTypeError());
        }
    }

    private authErrorHandler(interactionType: InteractionType, authErr: AuthError, response: AuthResponse, reject?: any) : void {
        if (interactionType === Constants.interactionTypeRedirect) {
            if (this.errorReceivedCallback) {
                this.errorReceivedCallback(authErr, response.accountState);
            } else {
                this.authResponseCallback(authErr, response);
            }
        } else if (interactionType === Constants.interactionTypePopup) {
            reject(authErr);
        } else {
            throw this.throwErrorAndClearTempCache(this.cacheStorage, ClientAuthError.createInvalidInteractionTypeError());
        }
    }

    // #endregion
    /**
     * Use when initiating the login process by redirecting the user's browser to the authorization endpoint.
     * @param {@link (AuthenticationParameters:type)}
     */
    loginRedirect(request?: AuthenticationParameters): void {
        // Throw error if callbacks are not set before redirect
        if (!this.redirectCallbacksSet) {
            throw this.throwErrorAndClearTempCache(this.cacheStorage, ClientConfigurationError.createRedirectCallbacksNotSetError());
        }
        this.acquireTokenInteractive(Constants.interactionTypeRedirect, true, request);
    }

    /**
     * Use when you want to obtain an access_token for your API by redirecting the user's browser window to the authorization endpoint.
     * @param {@link (AuthenticationParameters:type)}
     *
     * To renew idToken, please pass clientId as the only scope in the Authentication Parameters
     */
    acquireTokenRedirect(request: AuthenticationParameters): void {
        if (!request) {
            throw this.throwErrorAndClearTempCache(this.cacheStorage, ClientConfigurationError.createEmptyRequestError());
        }

        // Throw error if callbacks are not set before redirect
        if (!this.redirectCallbacksSet) {
            throw this.throwErrorAndClearTempCache(this.cacheStorage, ClientConfigurationError.createRedirectCallbacksNotSetError());
        }
        this.acquireTokenInteractive(Constants.interactionTypeRedirect, false, request);
    }

    /**
     * Use when initiating the login process via opening a popup window in the user's browser
     *
     * @param {@link (AuthenticationParameters:type)}
     *
     * @returns {Promise.<AuthResponse>} - a promise that is fulfilled when this function has completed, or rejected if an error was raised. Returns the {@link AuthResponse} object
     */
    loginPopup(request?: AuthenticationParameters): Promise<AuthResponse> {
        return new Promise<AuthResponse>((resolve, reject) => {
            this.acquireTokenInteractive(Constants.interactionTypePopup, true, request, resolve, reject);
        });
    }

    /**
     * Use when you want to obtain an access_token for your API via opening a popup window in the user's browser
     * @param {@link AuthenticationParameters}
     *
     * To renew idToken, please pass clientId as the only scope in the Authentication Parameters
     * @returns {Promise.<AuthResponse>} - a promise that is fulfilled when this function has completed, or rejected if an error was raised. Returns the {@link AuthResponse} object
     */
    acquireTokenPopup(request: AuthenticationParameters): Promise<AuthResponse> {
        if (!request) {
            throw this.throwErrorAndClearTempCache(this.cacheStorage, ClientConfigurationError.createEmptyRequestError());
        }

        return new Promise<AuthResponse>((resolve, reject) => {
            this.acquireTokenInteractive(Constants.interactionTypePopup, false, request, resolve, reject);
        });
    }

    // #region Acquire Token

    /**
     * Use when initiating the login process or when you want to obtain an access_token for your API,
     * either by redirecting the user's browser window to the authorization endpoint or via opening a popup window in the user's browser.
     * @param {@link (AuthenticationParameters:type)}
     *
     * To renew idToken, please pass clientId as the only scope in the Authentication Parameters
     */
    private acquireTokenInteractive(interactionType: InteractionType, isLoginCall: boolean, request?: AuthenticationParameters, resolve?: any, reject?: any): void {

        const interactionProgress = this.cacheStorage.getItem(INTERACTION_STATUS);

        // If already in progress, do not proceed
        if (interactionProgress === RequestStatus.IN_PROGRESS) {
            const thrownError = isLoginCall ? ClientAuthError.createLoginInProgressError() : ClientAuthError.createAcquireTokenInProgressError();
            const stateOnlyResponse = buildResponseStateOnly(this.getAccountState(request && request.state));
            this.authErrorHandler(interactionType,
                thrownError,
                stateOnlyResponse,
                reject);
            return;
        }

        // if extraScopesToConsent is passed in loginCall, append them to the login request
        const scopes: Array<string> = isLoginCall ? this.appendScopes(request) : request.scopes;

        // Validate and filter scopes (the validate function will throw if validation fails)
        this.validateInputScope(scopes, !isLoginCall);

        // Get the account object if a session exists
        const account: Account = (request && request.account && !isLoginCall) ? request.account : this.getAccount();

        // If no session exists, prompt the user to login.
        if (!account && !ServerRequestParameters.isSSOParam(request)) {
            if (isLoginCall) {
                // extract ADAL id_token if exists
                const adalIdToken = this.extractADALIdToken();

                // silent login if ADAL id_token is retrieved successfully - SSO
                if (adalIdToken && !scopes) {
                    this.logger.info("ADAL's idToken exists. Extracting login information from ADAL's idToken ");
                    const tokenRequest: AuthenticationParameters = this.buildIDTokenRequest(request);

                    this.silentLogin = true;
                    this.acquireTokenSilent(tokenRequest).then(response => {
                        this.silentLogin = false;
                        this.logger.info("Unified cache call is successful");

                        this.authResponseHandler(interactionType, response, resolve);
                        return;
                    }, (error) => {
                        this.silentLogin = false;
                        this.logger.error("Error occurred during unified cache ATS: " + error);

                        // proceed to login since ATS failed
                        this.acquireTokenHelper(null, interactionType, isLoginCall, request, scopes, resolve, reject);
                    });
                }
                // No ADAL token found, proceed to login
                else {
                    this.acquireTokenHelper(null, interactionType, isLoginCall, request, scopes, resolve, reject);
                }
            }
            // AcquireToken call, but no account or context given, so throw error
            else {
                this.logger.info("User login is required");
                throw this.throwErrorAndClearTempCache(this.cacheStorage, ClientAuthError.createUserLoginRequiredError());
            }
        }
        // User session exists
        else {
            this.acquireTokenHelper(account, interactionType, isLoginCall, request, scopes, resolve, reject);
        }
    }

    /**
     * @hidden
     * @ignore
     * Helper function to acquireToken
     *
     */
    private acquireTokenHelper(account: Account, interactionType: InteractionType, isLoginCall: boolean, request?: AuthenticationParameters, scopes?: Array<string>, resolve?: any, reject?: any): void {
    // Track the acquireToken progress
        this.cacheStorage.setItem(INTERACTION_STATUS, RequestStatus.IN_PROGRESS);
        const scope = scopes ? scopes.join(" ").toLowerCase() : this.clientId.toLowerCase();

        let serverAuthenticationRequest: ServerRequestParameters;
        const acquireTokenAuthority = (request && request.authority) ? AuthorityFactory.CreateInstance(request.authority, this.config.auth.validateAuthority) : this.authorityInstance;

        let popUpWindow: Window;
        if (interactionType === Constants.interactionTypePopup) {
            // Generate a popup window
            try {
                popUpWindow = this.openPopup("about:blank", "msal", Constants.popUpWidth, Constants.popUpHeight);

                // Push popup window handle onto stack for tracking
                WindowUtils.trackPopup(popUpWindow);
            } catch (e) {
                this.cacheStorage.setItem(INTERACTION_STATUS, RequestStatus.COMPLETED);

                this.logger.info(ClientAuthErrorMessage.popUpWindowError.code + ":" + ClientAuthErrorMessage.popUpWindowError.desc);
                this.cacheStorage.setItem(ErrorCacheKeys.ERROR, ClientAuthErrorMessage.popUpWindowError.code);
                this.cacheStorage.setItem(ErrorCacheKeys.ERROR_DESC, ClientAuthErrorMessage.popUpWindowError.desc);
                if (reject) {
                    reject(ClientAuthError.createPopupWindowError());
                }
            }

            if (!popUpWindow) {
                return;
            }
        }

        acquireTokenAuthority.resolveEndpointsAsync().then(async () => {
            // On Fulfillment
            const responseType: string = isLoginCall ? ResponseTypes.id_token : this.getTokenType(account, scopes, false);
            let loginStartPage: string;

            if (isLoginCall) {
                // if the user sets the login start page - angular only??
                loginStartPage = this.cacheStorage.getItem(TemporaryCacheKeys.ANGULAR_LOGIN_REQUEST);
                if (!loginStartPage || loginStartPage === "") {
                    loginStartPage = window.location.href;
                } else {
                    this.cacheStorage.setItem(TemporaryCacheKeys.ANGULAR_LOGIN_REQUEST, "");
                }
            }

            serverAuthenticationRequest = new ServerRequestParameters(
                acquireTokenAuthority,
                this.clientId,
                responseType,
                this.getRedirectUri(),
                scopes,
                request && request.state,
                request && request.correlationId
            );

            this.updateCacheEntries(serverAuthenticationRequest, account, loginStartPage);

            // populate QueryParameters (sid/login_hint/domain_hint) and any other extraQueryParameters set by the developer
            serverAuthenticationRequest.populateQueryParams(account, request);

            // Construct urlNavigate
            const urlNavigate = UrlUtils.createNavigateUrl(serverAuthenticationRequest) + Constants.response_mode_fragment;

            // set state in cache
            if (interactionType === Constants.interactionTypeRedirect) {
                if (!isLoginCall) {
                    this.cacheStorage.setItem(TemporaryCacheKeys.STATE_ACQ_TOKEN, serverAuthenticationRequest.state, this.inCookie);
                }
            } else if (interactionType === Constants.interactionTypePopup) {
                window.renewStates.push(serverAuthenticationRequest.state);
                window.requestType = isLoginCall ? Constants.login : Constants.renewToken;

                // Register callback to capture results from server
                this.registerCallback(serverAuthenticationRequest.state, scope, resolve, reject);
            } else {
                throw this.throwErrorAndClearTempCache(this.cacheStorage, ClientAuthError.createInvalidInteractionTypeError());
            }

            // prompt user for interaction
            this.navigateWindow(urlNavigate, popUpWindow);

            // popUpWindow will be null for redirects, so we dont need to attempt to monitor the window
            if (popUpWindow) {
                try {
                    const hash = await WindowUtils.monitorWindowForHash(popUpWindow, this.config.system.loadFrameTimeout, urlNavigate);

                    this.handleAuthenticationResponse(hash);

                    // Request completed successfully, set to completed
                    this.cacheStorage.setItem(INTERACTION_STATUS, RequestStatus.COMPLETED);
                    this.logger.info("Closing popup window");

                    // TODO: Check how this can be extracted for any framework specific code?
                    if (this.config.framework.isAngular) {
                        this.broadcast("msal:popUpHashChanged", hash);
                        WindowUtils.closePopups();
                    }
                } catch (error) {
                    if (reject) {
<<<<<<< HEAD
                        this.cacheStorage.resetTempCacheItems();
                        reject(ClientAuthError.createUserCancelledError());
=======
                        reject(error);
>>>>>>> f6acdaea
                    }

                    if (this.config.framework.isAngular) {
                        this.broadcast("msal:popUpClosed", error.errorCode + Constants.resourceDelimiter + error.errorMessage);
                    } else {
                        // Request failed, set to canceled
                        this.cacheStorage.setItem(TemporaryCacheKeys.INTERACTION_STATUS, RequestStatus.CANCELLED);

<<<<<<< HEAD
                    // Request failed, set to canceled
                    this.cacheStorage.setItem(INTERACTION_STATUS, RequestStatus.COMPLETED);
=======
                        popUpWindow.close();
                    }
>>>>>>> f6acdaea
                }
            }
        }).catch((err) => {
            this.logger.warning("could not resolve endpoints");
            this.authErrorHandler(interactionType, ClientAuthError.createEndpointResolutionError(err.toString), buildResponseStateOnly(request.state), reject);
            if (popUpWindow) {
                popUpWindow.close();
            }
        });
    }

    /**
     * Use this function to obtain a token before every call to the API / resource provider
     *
     * MSAL return's a cached token when available
     * Or it send's a request to the STS to obtain a new token using a hidden iframe.
     *
     * @param {@link AuthenticationParameters}
     *
     * To renew idToken, please pass clientId as the only scope in the Authentication Parameters
     * @returns {Promise.<AuthResponse>} - a promise that is fulfilled when this function has completed, or rejected if an error was raised. Returns the {@link AuthResponse} object
     *
     */
    acquireTokenSilent(request: AuthenticationParameters): Promise<AuthResponse> {
        if (!request) {
            throw this.throwErrorAndClearTempCache(this.cacheStorage, ClientConfigurationError.createEmptyRequestError());
        }
        return new Promise<AuthResponse>((resolve, reject) => {

            // Validate and filter scopes (the validate function will throw if validation fails)
            this.validateInputScope(request.scopes, true);

            const scope = request.scopes.join(" ").toLowerCase();

            // if the developer passes an account, give that account the priority
            const account: Account = request.account || this.getAccount();

            // extract if there is an adalIdToken stashed in the cache
            const adalIdToken = this.cacheStorage.getItem(Constants.adalIdToken);

            // if there is no account logged in and no login_hint/sid is passed in the request
            if (!account && !(request.sid  || request.loginHint) && StringUtils.isEmpty(adalIdToken) ) {
                this.logger.info("User login is required");
                return reject(ClientAuthError.createUserLoginRequiredError());
            }

            // set the response type based on the current cache status / scopes set
            const responseType = this.getTokenType(account, request.scopes, true);

            // create a serverAuthenticationRequest populating the `queryParameters` to be sent to the Server
            const serverAuthenticationRequest = new ServerRequestParameters(
                AuthorityFactory.CreateInstance(request.authority, this.config.auth.validateAuthority),
                this.clientId,
                responseType,
                this.getRedirectUri(),
                request.scopes,
                request.state,
                request.correlationId,
            );

            // populate QueryParameters (sid/login_hint/domain_hint) and any other extraQueryParameters set by the developer
            if (ServerRequestParameters.isSSOParam(request) || account) {
                serverAuthenticationRequest.populateQueryParams(account, request);
            }
            // if user didn't pass login_hint/sid and adal's idtoken is present, extract the login_hint from the adalIdToken
            else if (!account && !StringUtils.isEmpty(adalIdToken)) {
                // if adalIdToken exists, extract the SSO info from the same
                const adalIdTokenObject = TokenUtils.extractIdToken(adalIdToken);
                this.logger.verbose("ADAL's idToken exists. Extracting login information from ADAL's idToken ");
                serverAuthenticationRequest.populateQueryParams(account, null, adalIdTokenObject);
            }
            const userContainedClaims = request.claimsRequest || serverAuthenticationRequest.claimsValue;

            let authErr: AuthError;
            let cacheResultResponse;

            if (!userContainedClaims && !request.forceRefresh) {
                try {
                    cacheResultResponse = this.getCachedToken(serverAuthenticationRequest, account);
                } catch (e) {
                    authErr = e;
                }
            }

            // resolve/reject based on cacheResult
            if (cacheResultResponse) {
                this.logger.info("Token is already in cache for scope:" + scope);
                resolve(cacheResultResponse);
                return null;
            }
            else if (authErr) {
                this.logger.infoPii(authErr.errorCode + ":" + authErr.errorMessage);
                reject(authErr);
                return null;
            }
            // else proceed with login
            else {
                let logMessage;
                if (userContainedClaims) {
                    logMessage = "Skipped cache lookup since claims were given.";
                } else if (request.forceRefresh) {
                    logMessage = "Skipped cache lookup since request.forceRefresh option was set to true";
                } else {
                    logMessage = "Token is not in cache for scope:" + scope;
                }
                this.logger.verbose(logMessage);

                // Cache result can return null if cache is empty. In that case, set authority to default value if no authority is passed to the api.
                if (!serverAuthenticationRequest.authorityInstance) {
                    serverAuthenticationRequest.authorityInstance = request.authority ? AuthorityFactory.CreateInstance(request.authority, this.config.auth.validateAuthority) : this.authorityInstance;
                }
                // cache miss
                return serverAuthenticationRequest.authorityInstance.resolveEndpointsAsync()
                    .then(() => {
                        /*
                         * refresh attempt with iframe
                         * Already renewing for this scope, callback when we get the token.
                         */
                        if (window.activeRenewals[scope]) {
                            this.logger.verbose("Renew token for scope: " + scope + " is in progress. Registering callback");
                            // Active renewals contains the state for each renewal.
                            this.registerCallback(window.activeRenewals[scope], scope, resolve, reject);
                        }
                        else {
                            if (request.scopes && request.scopes.indexOf(this.clientId) > -1 && request.scopes.length === 1) {
                                /*
                                 * App uses idToken to send to api endpoints
                                 * Default scope is tracked as clientId to store this token
                                 */
                                this.logger.verbose("renewing idToken");
                                this.silentLogin = true;
                                this.renewIdToken(request.scopes, resolve, reject, account, serverAuthenticationRequest);
                            } else {
                                // renew access token
                                this.logger.verbose("renewing accesstoken");
                                this.renewToken(request.scopes, resolve, reject, account, serverAuthenticationRequest);
                            }
                        }
                    }).catch((err) => {
                        this.logger.warning("could not resolve endpoints");
                        reject(ClientAuthError.createEndpointResolutionError(err.toString()));
                        return null;
                    });
            }
        });
    }

    // #endregion

    // #region Popup Window Creation

    /**
     * @hidden
     *
     * Configures popup window for login.
     *
     * @param urlNavigate
     * @param title
     * @param popUpWidth
     * @param popUpHeight
     * @ignore
     * @hidden
     */
    private openPopup(urlNavigate: string, title: string, popUpWidth: number, popUpHeight: number) {
        try {
            /**
             * adding winLeft and winTop to account for dual monitor
             * using screenLeft and screenTop for IE8 and earlier
             */
            const winLeft = window.screenLeft ? window.screenLeft : window.screenX;
            const winTop = window.screenTop ? window.screenTop : window.screenY;
            /**
             * window.innerWidth displays browser window"s height and width excluding toolbars
             * using document.documentElement.clientWidth for IE8 and earlier
             */
            const width = window.innerWidth || document.documentElement.clientWidth || document.body.clientWidth;
            const height = window.innerHeight || document.documentElement.clientHeight || document.body.clientHeight;
            const left = ((width / 2) - (popUpWidth / 2)) + winLeft;
            const top = ((height / 2) - (popUpHeight / 2)) + winTop;

            // open the window
            const popupWindow = window.open(urlNavigate, title, "width=" + popUpWidth + ", height=" + popUpHeight + ", top=" + top + ", left=" + left);
            if (!popupWindow) {
                throw this.throwErrorAndClearTempCache(this.cacheStorage, ClientAuthError.createPopupWindowError());
            }
            if (popupWindow.focus) {
                popupWindow.focus();
            }

            return popupWindow;
        } catch (e) {
            this.logger.error("error opening popup " + e.message);
            this.cacheStorage.setItem(INTERACTION_STATUS, RequestStatus.COMPLETED);
            throw this.throwErrorAndClearTempCache(this.cacheStorage, ClientAuthError.createPopupWindowError(e.toString()));
        }
    }

    // #endregion

    // #region Iframe Management

    /**
     * @hidden
     * Calling _loadFrame but with a timeout to signal failure in loadframeStatus. Callbacks are left.
     * registered when network errors occur and subsequent token requests for same resource are registered to the pending request.
     * @ignore
     */
    private async loadIframeTimeout(urlNavigate: string, frameName: string, scope: string): Promise<void> {
        // set iframe session to pending
        const expectedState = window.activeRenewals[scope];
        this.logger.verbose("Set loading state to pending for: " + scope + ":" + expectedState);
        this.cacheStorage.setItem(TemporaryCacheKeys.RENEW_STATUS + expectedState, RequestStatus.IN_PROGRESS);

        const iframe = await WindowUtils.loadFrame(urlNavigate, frameName, this.config.system.navigateFrameWait, this.logger);

        try {
            const hash = await WindowUtils.monitorWindowForHash(iframe.contentWindow, this.config.system.loadFrameTimeout, urlNavigate);

            if (hash) {
                this.handleAuthenticationResponse(hash);
            }
        } catch (error) {
            if (this.cacheStorage.getItem(TemporaryCacheKeys.RENEW_STATUS + expectedState) === RequestStatus.IN_PROGRESS) {
                // fail the iframe session if it's in pending state
                this.logger.verbose("Loading frame has timed out after: " + (this.config.system.loadFrameTimeout / 1000) + " seconds for scope " + scope + ":" + expectedState);
                // Error after timeout
                if (expectedState && window.callbackMappedToRenewStates[expectedState]) {
                    window.callbackMappedToRenewStates[expectedState](null, error);
                }

                this.cacheStorage.setItem(TemporaryCacheKeys.RENEW_STATUS + expectedState, RequestStatus.COMPLETED);
            }

            WindowUtils.removeHiddenIframe(iframe);

            throw error;
        }

        WindowUtils.removeHiddenIframe(iframe);
    }

    // #endregion

    // #region General Helpers

    /**
     * @hidden
     * Used to redirect the browser to the STS authorization endpoint
     * @param {string} urlNavigate - URL of the authorization endpoint
     */
    private navigateWindow(urlNavigate: string, popupWindow?: Window) {
        // Navigate if valid URL
        if (urlNavigate && !StringUtils.isEmpty(urlNavigate)) {
            const navigateWindow: Window = popupWindow ? popupWindow : window;
            const logMessage: string = popupWindow ? "Navigated Popup window to:" + urlNavigate : "Navigate to:" + urlNavigate;
            this.logger.infoPii(logMessage);
            navigateWindow.location.assign(urlNavigate);
        }
        else {
            this.logger.info("Navigate url is empty");
            throw this.throwErrorAndClearTempCache(this.cacheStorage, AuthError.createUnexpectedError("Navigate url is empty"));
        }
    }

    /**
     * @hidden
     * Used to add the developer requested callback to the array of callbacks for the specified scopes. The updated array is stored on the window object
     * @param {string} expectedState - Unique state identifier (guid).
     * @param {string} scope - Developer requested permissions. Not all scopes are guaranteed to be included in the access token returned.
     * @param {Function} resolve - The resolve function of the promise object.
     * @param {Function} reject - The reject function of the promise object.
     * @ignore
     */
    private registerCallback(expectedState: string, scope: string, resolve: Function, reject: Function): void {
        // track active renewals
        window.activeRenewals[scope] = expectedState;

        // initialize callbacks mapped array
        if (!window.promiseMappedToRenewStates[expectedState]) {
            window.promiseMappedToRenewStates[expectedState] = [];
        }
        // indexing on the current state, push the callback params to callbacks mapped
        window.promiseMappedToRenewStates[expectedState].push({ resolve: resolve, reject: reject });

        // Store the server response in the current window??
        if (!window.callbackMappedToRenewStates[expectedState]) {
            window.callbackMappedToRenewStates[expectedState] =
      (response: AuthResponse, error: AuthError) => {
          // reset active renewals
          window.activeRenewals[scope] = null;

          // for all promiseMappedtoRenewStates for a given 'state' - call the reject/resolve with error/token respectively
          for (let i = 0; i < window.promiseMappedToRenewStates[expectedState].length; ++i) {
              try {
                  if (error) {
                      window.promiseMappedToRenewStates[expectedState][i].reject(error);
                  } else if (response) {
                      window.promiseMappedToRenewStates[expectedState][i].resolve(response);
                  } else {
                      throw this.throwErrorAndClearTempCache(this.cacheStorage, AuthError.createUnexpectedError("Error and response are both null"));
                  }
              } catch (e) {
                  this.logger.warning(e);
              }
          }

          // reset
          window.promiseMappedToRenewStates[expectedState] = null;
          window.callbackMappedToRenewStates[expectedState] = null;
      };
        }
    }

    // #endregion

    // #region Logout

    /**
     * Use to log out the current user, and redirect the user to the postLogoutRedirectUri.
     * Default behaviour is to redirect the user to `window.location.href`.
     */
    logout(): void {
        this.clearCache();
        this.account = null;
        let logout = "";
        if (this.getPostLogoutRedirectUri()) {
            logout = "post_logout_redirect_uri=" + encodeURIComponent(this.getPostLogoutRedirectUri());
        }
        this.authorityInstance.resolveEndpointsAsync().then(authority => {
            const urlNavigate = authority.EndSessionEndpoint
                ? `${authority.EndSessionEndpoint}?${logout}`
                : `${this.authority}oauth2/v2.0/logout?${logout}`;
            this.navigateWindow(urlNavigate);
        });
    }

    /**
     * @hidden
     * Clear all access tokens in the cache.
     * @ignore
     */
    protected clearCache(): void {
        window.renewStates = [];
        const accessTokenItems = this.cacheStorage.getAllAccessTokens(Constants.clientId, Constants.homeAccountIdentifier);
        for (let i = 0; i < accessTokenItems.length; i++) {
            this.cacheStorage.removeItem(JSON.stringify(accessTokenItems[i].key));
        }
        this.cacheStorage.resetCacheItems();
        this.cacheStorage.clearMsalCookie();
    }

    /**
     * @hidden
     * Clear a given access token from the cache.
     *
     * @param accessToken
     */
    protected clearCacheForScope(accessToken: string) {
        const accessTokenItems = this.cacheStorage.getAllAccessTokens(Constants.clientId, Constants.homeAccountIdentifier);
        for (let i = 0; i < accessTokenItems.length; i++) {
            const token = accessTokenItems[i];
            if (token.value.accessToken === accessToken) {
                this.cacheStorage.removeItem(JSON.stringify(token.key));
            }
        }
    }

    // #endregion

    // #region Response

    /**
     * @hidden
     * @ignore
     * Checks if the redirect response is received from the STS. In case of redirect, the url fragment has either id_token, access_token or error.
     * @param {string} hash - Hash passed from redirect page.
     * @returns {Boolean} - true if response contains id_token, access_token or error, false otherwise.
     */
    isCallback(hash: string): boolean {
        this.logger.info("isCallback will be deprecated in favor of urlContainsHash in MSAL.js v2.0.");
        return UrlUtils.urlContainsHash(hash);
    }

    /**
     * @hidden
     * Used to call the constructor callback with the token/error
     * @param {string} [hash=window.location.hash] - Hash fragment of Url.
     */
    private processCallBack(hash: string, stateInfo: ResponseStateInfo, parentCallback?: Function): void {
        this.logger.info("Processing the callback from redirect response");
        // get the state info from the hash
        if (!stateInfo) {
            stateInfo = this.getResponseState(hash);
        }

        let response : AuthResponse;
        let authErr : AuthError;
        // Save the token info from the hash
        try {
            response = this.saveTokenFromHash(hash, stateInfo);
        } catch (err) {
            authErr = err;
        }

        // remove hash from the cache
        this.cacheStorage.removeItem(TemporaryCacheKeys.URL_HASH);

        try {
            // Clear the cookie in the hash
            this.cacheStorage.clearMsalCookie(stateInfo.state);
            const accountState: string = this.getAccountState(stateInfo.state);
            if (response) {
                if ((stateInfo.requestType === Constants.renewToken) || response.accessToken) {
                    if (window.parent !== window) {
                        this.logger.verbose("Window is in iframe, acquiring token silently");
                    } else {
                        this.logger.verbose("acquiring token interactive in progress");
                    }
                    response.tokenType = ServerHashParamKeys.ACCESS_TOKEN;
                }
                else if (stateInfo.requestType === Constants.login) {
                    response.tokenType = ServerHashParamKeys.ID_TOKEN;
                }
                if (!parentCallback) {
                    this.authResponseHandler(Constants.interactionTypeRedirect, response);
                    return;
                }
            } else if (!parentCallback) {
                this.authErrorHandler(Constants.interactionTypeRedirect, authErr, buildResponseStateOnly(accountState));
                return;
            }

            parentCallback(response, authErr);
        } catch (err) {
            this.logger.error("Error occurred in token received callback function: " + err);
            throw this.throwErrorAndClearTempCache(this.cacheStorage, ClientAuthError.createErrorInCallbackFunction(err.toString()));
        }
    }

    /**
     * @hidden
     * This method must be called for processing the response received from the STS. It extracts the hash, processes the token or error information and saves it in the cache. It then
     * calls the registered callbacks in case of redirect or resolves the promises with the result.
     * @param {string} [hash=window.location.hash] - Hash fragment of Url.
     */
    private handleAuthenticationResponse(hash: string): void {
        // retrieve the hash
        const locationHash = hash || window.location.hash;

        // Check if the current flow is popup or hidden iframe
        const iframeWithHash = WindowUtils.getIframeWithHash(locationHash);
        const popUpWithHash = WindowUtils.getPopUpWithHash(locationHash);
        const isPopupOrIframe = !!(iframeWithHash || popUpWithHash);

        // if (window.parent !== window), by using self, window.parent becomes equal to window in getResponseState method specifically
        const stateInfo = this.getResponseState(locationHash);

        let tokenResponseCallback: (response: AuthResponse, error: AuthError) => void = null;

        this.logger.info("Returned from redirect url");
        // If parent window is the msal instance which opened the current window (iframe)
        if (isPopupOrIframe) {
            tokenResponseCallback = window.callbackMappedToRenewStates[stateInfo.state];
        } else {
            // Redirect cases
            tokenResponseCallback = null;
            // if set to navigate to loginRequest page post login
            if (this.config.auth.navigateToLoginRequestUrl) {
                this.cacheStorage.setItem(TemporaryCacheKeys.URL_HASH, locationHash);
                if (window.parent === window) {
                    const loginRequestUrl = this.cacheStorage.getItem(TemporaryCacheKeys.LOGIN_REQUEST, this.inCookie);

                    // Redirect to home page if login request url is null (real null or the string null)
                    if (!loginRequestUrl || loginRequestUrl === "null") {
                        this.logger.error("Unable to get valid login request url from cache, redirecting to home page");
                        window.location.href = "/";
                    } else {
                        window.location.href = loginRequestUrl;
                    }
                }
                return;
            }
            else {
                window.location.hash = "";
            }

            if (!this.redirectCallbacksSet) {
                // We reached this point too early - cache hash, return and process in handleRedirectCallbacks
                this.cacheStorage.setItem(TemporaryCacheKeys.URL_HASH, locationHash);
                return;
            }
        }

        this.processCallBack(locationHash, stateInfo, tokenResponseCallback);

        // If current window is opener, close all windows
        if (isPopupOrIframe) {
            WindowUtils.closePopups();
        }
    }

    /**
     * @hidden
     * Creates a stateInfo object from the URL fragment and returns it.
     * @param {string} hash  -  Hash passed from redirect page
     * @returns {TokenResponse} an object created from the redirect response from AAD comprising of the keys - parameters, requestType, stateMatch, stateResponse and valid.
     * @ignore
     */
    protected getResponseState(hash: string): ResponseStateInfo {
        const parameters = UrlUtils.deserializeHash(hash);
        let stateResponse: ResponseStateInfo;
        if (!parameters) {
            throw this.throwErrorAndClearTempCache(this.cacheStorage, AuthError.createUnexpectedError("Hash was not parsed correctly."));
        }
        if (parameters.hasOwnProperty("state")) {
            stateResponse = {
                requestType: Constants.unknown,
                state: parameters.state,
                stateMatch: false
            };
        } else {
            throw this.throwErrorAndClearTempCache(this.cacheStorage, AuthError.createUnexpectedError("Hash does not contain state."));
        }
        /*
         * async calls can fire iframe and login request at the same time if developer does not use the API as expected
         * incoming callback needs to be looked up to find the request type
         */

        // loginRedirect
        if (stateResponse.state === this.cacheStorage.getItem(TemporaryCacheKeys.STATE_LOGIN, this.inCookie) || stateResponse.state === this.silentAuthenticationState) { // loginRedirect
            stateResponse.requestType = Constants.login;
            stateResponse.stateMatch = true;
            return stateResponse;
        }
        // acquireTokenRedirect
        else if (stateResponse.state === this.cacheStorage.getItem(TemporaryCacheKeys.STATE_ACQ_TOKEN, this.inCookie)) { // acquireTokenRedirect
            stateResponse.requestType = Constants.renewToken;
            stateResponse.stateMatch = true;
            return stateResponse;
        }

        // external api requests may have many renewtoken requests for different resource
        if (!stateResponse.stateMatch) {
            stateResponse.requestType = window.requestType;
            const statesInParentContext = window.renewStates;
            for (let i = 0; i < statesInParentContext.length; i++) {
                if (statesInParentContext[i] === stateResponse.state) {
                    stateResponse.stateMatch = true;
                    break;
                }
            }
        }

        return stateResponse;
    }

    // #endregion

    // #region Token Processing (Extract to TokenProcessing.ts)

    /**
     * @hidden
     * Used to get token for the specified set of scopes from the cache
     * @param {@link ServerRequestParameters} - Request sent to the STS to obtain an id_token/access_token
     * @param {Account} account - Account for which the scopes were requested
     */
    private getCachedToken(serverAuthenticationRequest: ServerRequestParameters, account: Account): AuthResponse {
        let accessTokenCacheItem: AccessTokenCacheItem = null;
        const scopes = serverAuthenticationRequest.scopes;

        // filter by clientId and account
        const tokenCacheItems = this.cacheStorage.getAllAccessTokens(this.clientId, account ? account.homeAccountIdentifier : null);

        // No match found after initial filtering
        if (tokenCacheItems.length === 0) {
            return null;
        }

        const filteredItems: Array<AccessTokenCacheItem> = [];

        // if no authority passed
        if (!serverAuthenticationRequest.authority) {
            // filter by scope
            for (let i = 0; i < tokenCacheItems.length; i++) {
                const cacheItem = tokenCacheItems[i];
                const cachedScopes = cacheItem.key.scopes.split(" ");
                if (ScopeSet.containsScope(cachedScopes, scopes)) {
                    filteredItems.push(cacheItem);
                }
            }

            // if only one cached token found
            if (filteredItems.length === 1) {
                accessTokenCacheItem = filteredItems[0];
                serverAuthenticationRequest.authorityInstance = AuthorityFactory.CreateInstance(accessTokenCacheItem.key.authority, this.config.auth.validateAuthority);
            }
            // if more than one cached token is found
            else if (filteredItems.length > 1) {
                throw this.throwErrorAndClearTempCache(this.cacheStorage, ClientAuthError.createMultipleMatchingTokensInCacheError(scopes.toString()));
            }
            // if no match found, check if there was a single authority used
            else {
                const authorityList = this.getUniqueAuthority(tokenCacheItems, "authority");
                if (authorityList.length > 1) {
                    throw this.throwErrorAndClearTempCache(this.cacheStorage, ClientAuthError.createMultipleAuthoritiesInCacheError(scopes.toString()));
                }

                serverAuthenticationRequest.authorityInstance = AuthorityFactory.CreateInstance(authorityList[0], this.config.auth.validateAuthority);
            }
        }
        // if an authority is passed in the API
        else {
            // filter by authority and scope
            for (let i = 0; i < tokenCacheItems.length; i++) {
                const cacheItem = tokenCacheItems[i];
                const cachedScopes = cacheItem.key.scopes.split(" ");
                if (ScopeSet.containsScope(cachedScopes, scopes) && UrlUtils.CanonicalizeUri(cacheItem.key.authority) === serverAuthenticationRequest.authority) {
                    filteredItems.push(cacheItem);
                }
            }
            // no match
            if (filteredItems.length === 0) {
                return null;
            }
            // if only one cachedToken Found
            else if (filteredItems.length === 1) {
                accessTokenCacheItem = filteredItems[0];
            }
            else {
                // if more than one cached token is found
                throw this.throwErrorAndClearTempCache(this.cacheStorage, ClientAuthError.createMultipleMatchingTokensInCacheError(scopes.toString()));
            }
        }

        if (accessTokenCacheItem != null) {
            const expired = Number(accessTokenCacheItem.value.expiresIn);
            // If expiration is within offset, it will force renew
            const offset = this.config.system.tokenRenewalOffsetSeconds || 300;
            if (expired && (expired > TimeUtils.now() + offset)) {
                const idTokenObj = new IdToken(accessTokenCacheItem.value.idToken);
                if (!account) {
                    account = this.getAccount();
                    if (!account) {
                        throw this.throwErrorAndClearTempCache(this.cacheStorage, AuthError.createUnexpectedError("Account should not be null here."));
                    }
                }
                const aState = this.getAccountState(serverAuthenticationRequest.state);
                const response : AuthResponse = {
                    uniqueId: "",
                    tenantId: "",
                    tokenType: (accessTokenCacheItem.value.idToken === accessTokenCacheItem.value.accessToken) ? ServerHashParamKeys.ID_TOKEN : ServerHashParamKeys.ACCESS_TOKEN,
                    idToken: idTokenObj,
                    idTokenClaims: idTokenObj.claims,
                    accessToken: accessTokenCacheItem.value.accessToken,
                    scopes: accessTokenCacheItem.key.scopes.split(" "),
                    expiresOn: new Date(expired * 1000),
                    account: account,
                    accountState: aState,
                    fromCache: true
                };
                ResponseUtils.setResponseIdToken(response, idTokenObj);
                return response;
            } else {
                this.cacheStorage.removeItem(JSON.stringify(filteredItems[0].key));
                return null;
            }
        } else {
            return null;
        }
    }

    /**
     * @hidden
     * Used to get a unique list of authorities from the cache
     * @param {Array<AccessTokenCacheItem>}  accessTokenCacheItems - accessTokenCacheItems saved in the cache
     * @ignore
     */
    private getUniqueAuthority(accessTokenCacheItems: Array<AccessTokenCacheItem>, property: string): Array<string> {
        const authorityList: Array<string> = [];
        const flags: Array<string> = [];
        accessTokenCacheItems.forEach(element => {
            if (element.key.hasOwnProperty(property) && (flags.indexOf(element.key[property]) === -1)) {
                flags.push(element.key[property]);
                authorityList.push(element.key[property]);
            }
        });
        return authorityList;
    }

    /**
     * @hidden
     * Check if ADAL id_token exists and return if exists.
     *
     */
    private extractADALIdToken(): any {
        const adalIdToken = this.cacheStorage.getItem(Constants.adalIdToken);
        if (!StringUtils.isEmpty(adalIdToken)) {
            return TokenUtils.extractIdToken(adalIdToken);
        }
        return null;
    }

    /**
     * @hidden
     * Acquires access token using a hidden iframe.
     * @ignore
     */
    private renewToken(scopes: Array<string>, resolve: Function, reject: Function, account: Account, serverAuthenticationRequest: ServerRequestParameters): void {
        const scope = scopes.join(" ").toLowerCase();
        this.logger.verbose("renewToken is called for scope:" + scope);

        const frameName = `msalRenewFrame${scope}`;
        const frameHandle = WindowUtils.addHiddenIFrame(frameName, this.logger);

        this.updateCacheEntries(serverAuthenticationRequest, account);
        this.logger.verbose("Renew token Expected state: " + serverAuthenticationRequest.state);

        // Build urlNavigate with "prompt=none" and navigate to URL in hidden iFrame
        const urlNavigate = UrlUtils.urlRemoveQueryStringParameter(UrlUtils.createNavigateUrl(serverAuthenticationRequest), Constants.prompt) + Constants.prompt_none + Constants.response_mode_fragment;

        window.renewStates.push(serverAuthenticationRequest.state);
        window.requestType = Constants.renewToken;
        this.registerCallback(serverAuthenticationRequest.state, scope, resolve, reject);
        this.logger.infoPii("Navigate to:" + urlNavigate);
        frameHandle.src = "about:blank";
        this.loadIframeTimeout(urlNavigate, frameName, scope).catch(error => reject(error));
    }

    /**
     * @hidden
     * Renews idtoken for app's own backend when clientId is passed as a single scope in the scopes array.
     * @ignore
     */
    private renewIdToken(scopes: Array<string>, resolve: Function, reject: Function, account: Account, serverAuthenticationRequest: ServerRequestParameters): void {
        this.logger.info("renewidToken is called");
        const frameName = "msalIdTokenFrame";
        const frameHandle = WindowUtils.addHiddenIFrame(frameName, this.logger);

        this.updateCacheEntries(serverAuthenticationRequest, account);

        this.logger.verbose("Renew Idtoken Expected state: " + serverAuthenticationRequest.state);

        // Build urlNavigate with "prompt=none" and navigate to URL in hidden iFrame
        const urlNavigate = UrlUtils.urlRemoveQueryStringParameter(UrlUtils.createNavigateUrl(serverAuthenticationRequest), Constants.prompt) + Constants.prompt_none + Constants.response_mode_fragment;

        if (this.silentLogin) {
            window.requestType = Constants.login;
            this.silentAuthenticationState = serverAuthenticationRequest.state;
        } else {
            window.requestType = Constants.renewToken;
            window.renewStates.push(serverAuthenticationRequest.state);
        }

        // note: scope here is clientId
        this.registerCallback(serverAuthenticationRequest.state, this.clientId, resolve, reject);
        this.logger.infoPii("Navigate to:" + urlNavigate);
        frameHandle.src = "about:blank";
        this.loadIframeTimeout(urlNavigate, frameName, this.clientId).catch(error => reject(error));
    }

    /**
     * @hidden
     *
     * This method must be called for processing the response received from AAD. It extracts the hash, processes the token or error, saves it in the cache and calls the registered callbacks with the result.
     * @param {string} authority authority received in the redirect response from AAD.
     * @param {TokenResponse} requestInfo an object created from the redirect response from AAD comprising of the keys - parameters, requestType, stateMatch, stateResponse and valid.
     * @param {Account} account account object for which scopes are consented for. The default account is the logged in account.
     * @param {ClientInfo} clientInfo clientInfo received as part of the response comprising of fields uid and utid.
     * @param {IdToken} idToken idToken received as part of the response.
     * @ignore
     * @private
     */
    /* tslint:disable:no-string-literal */
    private saveAccessToken(response: AuthResponse, authority: string, parameters: any, clientInfo: string, idTokenObj: IdToken): AuthResponse {
        let scope: string;
        const accessTokenResponse = { ...response };
        const clientObj: ClientInfo = new ClientInfo(clientInfo);
        let expiration: number;

        // if the response contains "scope"
        if (parameters.hasOwnProperty(ServerHashParamKeys.SCOPE)) {
            // read the scopes
            scope = parameters[ServerHashParamKeys.SCOPE];
            const consentedScopes = scope.split(" ");

            // retrieve all access tokens from the cache, remove the dup scores
            const accessTokenCacheItems = this.cacheStorage.getAllAccessTokens(this.clientId, authority);

            for (let i = 0; i < accessTokenCacheItems.length; i++) {
                const accessTokenCacheItem = accessTokenCacheItems[i];

                if (accessTokenCacheItem.key.homeAccountIdentifier === response.account.homeAccountIdentifier) {
                    const cachedScopes = accessTokenCacheItem.key.scopes.split(" ");
                    if (ScopeSet.isIntersectingScopes(cachedScopes, consentedScopes)) {
                        this.cacheStorage.removeItem(JSON.stringify(accessTokenCacheItem.key));
                    }
                }
            }

            // Generate and cache accessTokenKey and accessTokenValue
            const expiresIn = TimeUtils.parseExpiresIn(parameters[ServerHashParamKeys.EXPIRES_IN]);
            expiration = TimeUtils.now() + expiresIn;
            const accessTokenKey = new AccessTokenKey(authority, this.clientId, scope, clientObj.uid, clientObj.utid);
            const accessTokenValue = new AccessTokenValue(parameters[ServerHashParamKeys.ACCESS_TOKEN], idTokenObj.rawIdToken, expiration.toString(), clientInfo);

            this.cacheStorage.setItem(JSON.stringify(accessTokenKey), JSON.stringify(accessTokenValue));

            accessTokenResponse.accessToken  = parameters[ServerHashParamKeys.ACCESS_TOKEN];
            accessTokenResponse.scopes = consentedScopes;
        }
        // if the response does not contain "scope" - scope is usually client_id and the token will be id_token
        else {
            scope = this.clientId;

            // Generate and cache accessTokenKey and accessTokenValue
            const accessTokenKey = new AccessTokenKey(authority, this.clientId, scope, clientObj.uid, clientObj.utid);
            expiration = Number(idTokenObj.expiration);
            const accessTokenValue = new AccessTokenValue(parameters[ServerHashParamKeys.ID_TOKEN], parameters[ServerHashParamKeys.ID_TOKEN], expiration.toString(), clientInfo);
            this.cacheStorage.setItem(JSON.stringify(accessTokenKey), JSON.stringify(accessTokenValue));
            accessTokenResponse.scopes = [scope];
            accessTokenResponse.accessToken = parameters[ServerHashParamKeys.ID_TOKEN];
        }

        if (expiration) {
            accessTokenResponse.expiresOn = new Date(expiration * 1000);
        } else {
            this.logger.error("Could not parse expiresIn parameter");
        }

        return accessTokenResponse;
    }

    /**
     * @hidden
     * Saves token or error received in the response from AAD in the cache. In case of id_token, it also creates the account object.
     * @ignore
     */
    protected saveTokenFromHash(hash: string, stateInfo: ResponseStateInfo): AuthResponse {
        this.logger.info("State status:" + stateInfo.stateMatch + "; Request type:" + stateInfo.requestType);

        let response : AuthResponse = {
            uniqueId: "",
            tenantId: "",
            tokenType: "",
            idToken: null,
            idTokenClaims: null,
            accessToken: null,
            scopes: [],
            expiresOn: null,
            account: null,
            accountState: "",
            fromCache: false
        };

        let error: AuthError;
        const hashParams = UrlUtils.deserializeHash(hash);
        let authorityKey: string = "";
        let acquireTokenAccountKey: string = "";
        let idTokenObj: IdToken = null;

        // If server returns an error
        if (hashParams.hasOwnProperty(ServerHashParamKeys.ERROR_DESCRIPTION) || hashParams.hasOwnProperty(ServerHashParamKeys.ERROR)) {
            this.logger.infoPii("Error :" + hashParams[ServerHashParamKeys.ERROR] + "; Error description:" + hashParams[ServerHashParamKeys.ERROR_DESCRIPTION]);
            this.cacheStorage.setItem(ErrorCacheKeys.ERROR, hashParams[ServerHashParamKeys.ERROR]);
            this.cacheStorage.setItem(ErrorCacheKeys.ERROR_DESC, hashParams[ServerHashParamKeys.ERROR_DESCRIPTION]);

            // login
            if (stateInfo.requestType === Constants.login) {
                this.cacheStorage.setItem(ErrorCacheKeys.LOGIN_ERROR, hashParams[ServerHashParamKeys.ERROR_DESCRIPTION] + ":" + hashParams[ServerHashParamKeys.ERROR]);
                authorityKey = AuthCache.generateAuthorityKey(stateInfo.state);
            }

            // acquireToken
            if (stateInfo.requestType === Constants.renewToken) {
                authorityKey = AuthCache.generateAuthorityKey(stateInfo.state);

                const account: Account = this.getAccount();
                let accountId;

                if (account && !StringUtils.isEmpty(account.homeAccountIdentifier)) {
                    accountId = account.homeAccountIdentifier;
                }
                else {
                    accountId = Constants.no_account;
                }

                acquireTokenAccountKey = AuthCache.generateAcquireTokenAccountKey(accountId, stateInfo.state);
            }

            const {
                [ServerHashParamKeys.ERROR]: hashErr,
                [ServerHashParamKeys.ERROR_DESCRIPTION]: hashErrDesc
            } = hashParams;
            if (InteractionRequiredAuthError.isInteractionRequiredError(hashErr) ||
        InteractionRequiredAuthError.isInteractionRequiredError(hashErrDesc)) {
                error = new InteractionRequiredAuthError(hashParams[ServerHashParamKeys.ERROR], hashParams[ServerHashParamKeys.ERROR_DESCRIPTION]);
            } else {
                error = new ServerError(hashParams[ServerHashParamKeys.ERROR], hashParams[ServerHashParamKeys.ERROR_DESCRIPTION]);
            }
        }
        // If the server returns "Success"
        else {
            // Verify the state from redirect and record tokens to storage if exists
            if (stateInfo.stateMatch) {
                this.logger.info("State is right");
                if (hashParams.hasOwnProperty(ServerHashParamKeys.SESSION_STATE)) {
                    this.cacheStorage.setItem(TemporaryCacheKeys.SESSION_STATE, hashParams[ServerHashParamKeys.SESSION_STATE]);
                }
                response.accountState = this.getAccountState(stateInfo.state);

                let clientInfo: string = "";

                // Process access_token
                if (hashParams.hasOwnProperty(ServerHashParamKeys.ACCESS_TOKEN)) {
                    this.logger.info("Fragment has access token");

                    // retrieve the id_token from response if present
                    if (hashParams.hasOwnProperty(ServerHashParamKeys.ID_TOKEN)) {
                        idTokenObj = new IdToken(hashParams[ServerHashParamKeys.ID_TOKEN]);
                        response.idToken = idTokenObj;
                        response.idTokenClaims = idTokenObj.claims;
                    } else {
                        idTokenObj = new IdToken(this.cacheStorage.getItem(PersistentCacheKeys.IDTOKEN));
                        response = ResponseUtils.setResponseIdToken(response, idTokenObj);
                    }

                    // set authority
                    const authority: string = this.populateAuthority(stateInfo.state, this.inCookie, this.cacheStorage, idTokenObj);

                    // retrieve client_info - if it is not found, generate the uid and utid from idToken
                    if (hashParams.hasOwnProperty(ServerHashParamKeys.CLIENT_INFO)) {
                        clientInfo = hashParams[ServerHashParamKeys.CLIENT_INFO];
                    } else {
                        this.logger.warning("ClientInfo not received in the response from AAD");
                        throw this.throwErrorAndClearTempCache(this.cacheStorage, ClientAuthError.createClientInfoNotPopulatedError("ClientInfo not received in the response from the server"));
                    }

                    response.account = Account.createAccount(idTokenObj, new ClientInfo(clientInfo));

                    let accountKey: string;
                    if (response.account && !StringUtils.isEmpty(response.account.homeAccountIdentifier)) {
                        accountKey = response.account.homeAccountIdentifier;
                    }
                    else {
                        accountKey = Constants.no_account;
                    }

                    acquireTokenAccountKey = AuthCache.generateAcquireTokenAccountKey(accountKey, stateInfo.state);
                    const acquireTokenAccountKey_noaccount = AuthCache.generateAcquireTokenAccountKey(Constants.no_account, stateInfo.state);

                    const cachedAccount: string = this.cacheStorage.getItem(acquireTokenAccountKey);
                    let acquireTokenAccount: Account;

                    // Check with the account in the Cache
                    if (!StringUtils.isEmpty(cachedAccount)) {
                        acquireTokenAccount = JSON.parse(cachedAccount);
                        if (response.account && acquireTokenAccount && Account.compareAccounts(response.account, acquireTokenAccount)) {
                            response = this.saveAccessToken(response, authority, hashParams, clientInfo, idTokenObj);
                            this.logger.info("The user object received in the response is the same as the one passed in the acquireToken request");
                        }
                        else {
                            this.logger.warning(
                                "The account object created from the response is not the same as the one passed in the acquireToken request");
                        }
                    }
                    else if (!StringUtils.isEmpty(this.cacheStorage.getItem(acquireTokenAccountKey_noaccount))) {
                        response = this.saveAccessToken(response, authority, hashParams, clientInfo, idTokenObj);
                    }
                }

                // Process id_token
                if (hashParams.hasOwnProperty(ServerHashParamKeys.ID_TOKEN)) {
                    this.logger.info("Fragment has id token");

                    // set the idToken
                    idTokenObj = new IdToken(hashParams[ServerHashParamKeys.ID_TOKEN]);

                    response = ResponseUtils.setResponseIdToken(response, idTokenObj);
                    if (hashParams.hasOwnProperty(ServerHashParamKeys.CLIENT_INFO)) {
                        clientInfo = hashParams[ServerHashParamKeys.CLIENT_INFO];
                    } else {
                        this.logger.warning("ClientInfo not received in the response from AAD");
                    }

                    // set authority
                    const authority: string = this.populateAuthority(stateInfo.state, this.inCookie, this.cacheStorage, idTokenObj);

                    this.account = Account.createAccount(idTokenObj, new ClientInfo(clientInfo));
                    response.account = this.account;

                    if (idTokenObj && idTokenObj.nonce) {
                        // check nonce integrity if idToken has nonce - throw an error if not matched
                        if (idTokenObj.nonce !== this.cacheStorage.getItem(`${TemporaryCacheKeys.NONCE_IDTOKEN}|${stateInfo.state}`, this.inCookie)) {
                            this.account = null;
                            this.cacheStorage.setItem(ErrorCacheKeys.LOGIN_ERROR, "Nonce Mismatch. Expected Nonce: " + this.cacheStorage.getItem(`${TemporaryCacheKeys.NONCE_IDTOKEN}|${stateInfo.state}`, this.inCookie) + "," + "Actual Nonce: " + idTokenObj.nonce);
                            this.logger.error("Nonce Mismatch.Expected Nonce: " + this.cacheStorage.getItem(`${TemporaryCacheKeys.NONCE_IDTOKEN}|${stateInfo.state}`, this.inCookie) + "," + "Actual Nonce: " + idTokenObj.nonce);
                            error = ClientAuthError.createNonceMismatchError(this.cacheStorage.getItem(`${TemporaryCacheKeys.NONCE_IDTOKEN}|${stateInfo.state}`, this.inCookie), idTokenObj.nonce);
                        }
                        // Save the token
                        else {
                            this.cacheStorage.setItem(PersistentCacheKeys.IDTOKEN, hashParams[ServerHashParamKeys.ID_TOKEN]);
                            this.cacheStorage.setItem(PersistentCacheKeys.CLIENT_INFO, clientInfo);

                            // Save idToken as access token for app itself
                            this.saveAccessToken(response, authority, hashParams, clientInfo, idTokenObj);
                        }
                    } else {
                        authorityKey = stateInfo.state;
                        acquireTokenAccountKey = stateInfo.state;

                        this.logger.error("Invalid id_token received in the response");
                        error = ClientAuthError.createInvalidIdTokenError(idTokenObj);
                        this.cacheStorage.setItem(ErrorCacheKeys.ERROR, error.errorCode);
                        this.cacheStorage.setItem(ErrorCacheKeys.ERROR_DESC, error.errorMessage);
                    }
                }
            }
            // State mismatch - unexpected/invalid state
            else {
                authorityKey = stateInfo.state;
                acquireTokenAccountKey = stateInfo.state;

                const expectedState = this.cacheStorage.getItem(TemporaryCacheKeys.STATE_LOGIN, this.inCookie);
                this.logger.error("State Mismatch.Expected State: " + expectedState + "," + "Actual State: " + stateInfo.state);
                error = ClientAuthError.createInvalidStateError(stateInfo.state, expectedState);
                this.cacheStorage.setItem(ErrorCacheKeys.ERROR, error.errorCode);
                this.cacheStorage.setItem(ErrorCacheKeys.ERROR_DESC, error.errorMessage);
            }
        }

        // Set status to completed
        this.cacheStorage.setItem(INTERACTION_STATUS, RequestStatus.COMPLETED);
        this.cacheStorage.setItem(TemporaryCacheKeys.RENEW_STATUS + stateInfo.state, RequestStatus.COMPLETED);
        this.cacheStorage.removeAcquireTokenEntries(stateInfo.state);
        // this is required if navigateToLoginRequestUrl=false
        if (this.inCookie) {
            this.cacheStorage.setItemCookie(authorityKey, "", -1);
            this.cacheStorage.clearMsalCookie(stateInfo.state);
        }
        if (error) {
            // Error case, set status to cancelled
            this.cacheStorage.removeAcquireTokenEntries(stateInfo.state);
            throw error;
        }

        if (!response) {
            throw this.throwErrorAndClearTempCache(this.cacheStorage, AuthError.createUnexpectedError("Response is null"));
        }

        return response;
    }

    /**
     * Set Authority when saving Token from the hash
     * @param state
     * @param inCookie
     * @param cacheStorage
     * @param idTokenObj
     * @param response
     */
    private populateAuthority(state: string, inCookie: boolean, cacheStorage: AuthCache, idTokenObj: IdToken): string {
        const authorityKey: string = AuthCache.generateAuthorityKey(state);
        const cachedAuthority: string = cacheStorage.getItem(authorityKey, inCookie);

        // retrieve the authority from cache and replace with tenantID
        return StringUtils.isEmpty(cachedAuthority) ? cachedAuthority : UrlUtils.replaceTenantPath(cachedAuthority, idTokenObj.tenantId);
    }

    /* tslint:enable:no-string-literal */

    // #endregion

    // #region Account

    /**
     * Returns the signed in account
     * (the account object is created at the time of successful login)
     * or null when no state is found
     * @returns {@link Account} - the account object stored in MSAL
     */
    getAccount(): Account {
        // if a session already exists, get the account from the session
        if (this.account) {
            return this.account;
        }

        // frame is used to get idToken and populate the account for the given session
        const rawIdToken = this.cacheStorage.getItem(PersistentCacheKeys.IDTOKEN);
        const rawClientInfo = this.cacheStorage.getItem(PersistentCacheKeys.CLIENT_INFO);

        if (!StringUtils.isEmpty(rawIdToken) && !StringUtils.isEmpty(rawClientInfo)) {
            const idToken = new IdToken(rawIdToken);
            const clientInfo = new ClientInfo(rawClientInfo);
            this.account = Account.createAccount(idToken, clientInfo);
            return this.account;
        }
        // if login not yet done, return null
        return null;
    }

    /**
     * @hidden
     *
     * Extracts state value from the accountState sent with the authentication request.
     * @returns {string} scope.
     * @ignore
     */
    getAccountState (state: string) {
        if (state) {
            const splitIndex = state.indexOf("|");
            if (splitIndex > -1 && splitIndex + 1 < state.length) {
                return state.substring(splitIndex + 1);
            }
        }
        return state;
    }

    /**
     * Use to get a list of unique accounts in MSAL cache based on homeAccountIdentifier.
     *
     * @param {@link Array<Account>} Account - all unique accounts in MSAL cache.
     */
    getAllAccounts(): Array<Account> {
        const accounts: Array<Account> = [];
        const accessTokenCacheItems = this.cacheStorage.getAllAccessTokens(Constants.clientId, Constants.homeAccountIdentifier);

        for (let i = 0; i < accessTokenCacheItems.length; i++) {
            const idToken = new IdToken(accessTokenCacheItems[i].value.idToken);
            const clientInfo = new ClientInfo(accessTokenCacheItems[i].value.homeAccountIdentifier);
            const account: Account = Account.createAccount(idToken, clientInfo);
            accounts.push(account);
        }

        return this.getUniqueAccounts(accounts);
    }

    /**
     * @hidden
     *
     * Used to filter accounts based on homeAccountIdentifier
     * @param {Array<Account>}  Accounts - accounts saved in the cache
     * @ignore
     */
    private getUniqueAccounts(accounts: Array<Account>): Array<Account> {
        if (!accounts || accounts.length <= 1) {
            return accounts;
        }

        const flags: Array<string> = [];
        const uniqueAccounts: Array<Account> = [];
        for (let index = 0; index < accounts.length; ++index) {
            if (accounts[index].homeAccountIdentifier && flags.indexOf(accounts[index].homeAccountIdentifier) === -1) {
                flags.push(accounts[index].homeAccountIdentifier);
                uniqueAccounts.push(accounts[index]);
            }
        }

        return uniqueAccounts;
    }

    // #endregion

    // #region Scopes (Extract to Scopes.ts)

    /*
     * Note: "this" dependency in this section is minimal.
     * If pCacheStorage is separated from the class object, or passed as a fn param, scopesUtils.ts can be created
     */

    /**
     * @hidden
     *
     * Used to validate the scopes input parameter requested  by the developer.
     * @param {Array<string>} scopes - Developer requested permissions. Not all scopes are guaranteed to be included in the access token returned.
     * @param {boolean} scopesRequired - Boolean indicating whether the scopes array is required or not
     * @ignore
     */
    private validateInputScope(scopes: Array<string>, scopesRequired: boolean): void {
        if (!scopes) {
            if (scopesRequired) {
                throw this.throwErrorAndClearTempCache(this.cacheStorage, ClientConfigurationError.createScopesRequiredError(scopes));
            } else {
                return;
            }
        }

        // Check that scopes is an array object (also throws error if scopes == null)
        if (!Array.isArray(scopes)) {
            throw this.throwErrorAndClearTempCache(this.cacheStorage, ClientConfigurationError.createScopesNonArrayError(scopes));
        }

        // Check that scopes is not an empty array
        if (scopes.length < 1) {
            throw this.throwErrorAndClearTempCache(this.cacheStorage, ClientConfigurationError.createEmptyScopesArrayError(scopes.toString()));
        }

        // Check that clientId is passed as single scope
        if (scopes.indexOf(this.clientId) > -1) {
            if (scopes.length > 1) {
                throw this.throwErrorAndClearTempCache(this.cacheStorage, ClientConfigurationError.createClientIdSingleScopeError(scopes.toString()));
            }
        }
    }

    /**
     * @hidden
     *
     * Extracts scope value from the state sent with the authentication request.
     * @param {string} state
     * @returns {string} scope.
     * @ignore
     */
    private getScopeFromState(state: string): string {
        if (state) {
            const splitIndex = state.indexOf("|");
            if (splitIndex > -1 && splitIndex + 1 < state.length) {
                return state.substring(splitIndex + 1);
            }
        }
        return "";
    }

    /**
     * @ignore
     * Appends extraScopesToConsent if passed
     * @param {@link AuthenticationParameters}
     */
    private appendScopes(request: AuthenticationParameters): Array<string> {

        let scopes: Array<string>;

        if (request && request.scopes) {
            if (request.extraScopesToConsent) {
                scopes = [...request.scopes, ...request.extraScopesToConsent];
            }
            else {
                scopes = request.scopes;
            }
        }

        return scopes;
    }

    // #endregion

    // #region Angular

    /**
     * @hidden
     *
     * Broadcast messages - Used only for Angular?  *
     * @param eventName
     * @param data
     */
    private broadcast(eventName: string, data: string) {
        const evt = new CustomEvent(eventName, { detail: data });
        window.dispatchEvent(evt);
    }

    /**
     * @hidden
     *
     * Helper function to retrieve the cached token
     *
     * @param scopes
     * @param {@link Account} account
     * @param state
     * @return {@link AuthResponse} AuthResponse
     */
    protected getCachedTokenInternal(scopes : Array<string> , account: Account, state: string, correlationId?: string): AuthResponse {
        // Get the current session's account object
        const accountObject: Account = account || this.getAccount();
        if (!accountObject) {
            return null;
        }

        // Construct AuthenticationRequest based on response type
        const newAuthority = this.authorityInstance ? this.authorityInstance : AuthorityFactory.CreateInstance(this.authority, this.config.auth.validateAuthority);
        const responseType = this.getTokenType(accountObject, scopes, true);

        const serverAuthenticationRequest = new ServerRequestParameters(
            newAuthority,
            this.clientId,
            responseType,
            this.getRedirectUri(),
            scopes,
            state,
            correlationId
        );

        // get cached token
        return this.getCachedToken(serverAuthenticationRequest, account);
    }

    /**
     * @hidden
     *
     * Get scopes for the Endpoint - Used in Angular to track protected and unprotected resources without interaction from the developer app
     *
     * @param endpoint
     */
    protected getScopesForEndpoint(endpoint: string) : Array<string> {
        // if user specified list of unprotectedResources, no need to send token to these endpoints, return null.
        if (this.config.framework.unprotectedResources.length > 0) {
            for (let i = 0; i < this.config.framework.unprotectedResources.length; i++) {
                if (endpoint.indexOf(this.config.framework.unprotectedResources[i]) > -1) {
                    return null;
                }
            }
        }

        // process all protected resources and send the matched one
        if (this.config.framework.protectedResourceMap.size > 0) {
            for (const key of Array.from(this.config.framework.protectedResourceMap.keys())) {
                // configEndpoint is like /api/Todo requested endpoint can be /api/Todo/1
                if (endpoint.indexOf(key) > -1) {
                    return this.config.framework.protectedResourceMap.get(key);
                }
            }
        }

        /*
         * default resource will be clientid if nothing specified
         * App will use idtoken for calls to itself
         * check if it's staring from http or https, needs to match with app host
         */
        if (endpoint.indexOf("http://") > -1 || endpoint.indexOf("https://") > -1) {
            if (this.getHostFromUri(endpoint) === this.getHostFromUri(this.getRedirectUri())) {
                return new Array<string>(this.clientId);
            }
        } else {
            /*
             * in angular level, the url for $http interceptor call could be relative url,
             * if it's relative call, we'll treat it as app backend call.
             */
            return new Array<string>(this.clientId);
        }

        // if not the app's own backend or not a domain listed in the endpoints structure
        return null;
    }

    /**
     * Return boolean flag to developer to help inform if login is in progress
     * @returns {boolean} true/false
     */
    public getLoginInProgress(): boolean {
        const pendingCallback = this.cacheStorage.getItem(TemporaryCacheKeys.URL_HASH);
        if (pendingCallback) {
            return true;
        }
        return this.cacheStorage.getItem(INTERACTION_STATUS) === RequestStatus.IN_PROGRESS;
    }

    /**
     * @hidden
     * @ignore
     *
     * @param loginInProgress
     */
    protected setInteractionInProgress(inProgress: boolean) {
        if (inProgress) {
            this.cacheStorage.setItem(INTERACTION_STATUS, RequestStatus.IN_PROGRESS);
        } else {
            this.cacheStorage.removeItem(INTERACTION_STATUS);
        }
    }

    /**
     * @hidden
     * @ignore
     *
     * @param loginInProgress
     */
    protected setloginInProgress(loginInProgress : boolean) {
        this.setInteractionInProgress(loginInProgress);
    }

    /**
     * @hidden
     * @ignore
     *
     * returns the status of acquireTokenInProgress
     */
    protected getAcquireTokenInProgress(): boolean {
        return this.cacheStorage.getItem(INTERACTION_STATUS) === RequestStatus.IN_PROGRESS;
    }

    /**
     * @hidden
     * @ignore
     *
     * @param acquireTokenInProgress
     */
    protected setAcquireTokenInProgress(acquireTokenInProgress : boolean) {
        this.setInteractionInProgress(acquireTokenInProgress);
    }

    /**
     * @hidden
     * @ignore
     *
     * returns the logger handle
     */
    protected getLogger() {
        return this.config.system.logger;
    }

    // #endregion

    // #region Getters and Setters

    /**
     *
     * Use to get the redirect uri configured in MSAL or null.
     * Evaluates redirectUri if its a function, otherwise simply returns its value.
     * @returns {string} redirect URL
     *
     */
    public getRedirectUri(): string {
        if (typeof this.config.auth.redirectUri === "function") {
            return this.config.auth.redirectUri();
        }
        return this.config.auth.redirectUri;
    }

    /**
     * Use to get the post logout redirect uri configured in MSAL or null.
     * Evaluates postLogoutredirectUri if its a function, otherwise simply returns its value.
     *
     * @returns {string} post logout redirect URL
     */
    public getPostLogoutRedirectUri(): string {
        if (typeof this.config.auth.postLogoutRedirectUri === "function") {
            return this.config.auth.postLogoutRedirectUri();
        }
        return this.config.auth.postLogoutRedirectUri;
    }

    /**
     * Use to get the current {@link Configuration} object in MSAL
     *
     * @returns {@link Configuration}
     */
    public getCurrentConfiguration(): Configuration {
        if (!this.config) {
            throw this.throwErrorAndClearTempCache(this.cacheStorage, ClientConfigurationError.createNoSetConfigurationError());
        }
        return this.config;
    }

    // #endregion

    // #region String Util (Should be extracted to Utils.ts)

    /**
     * @hidden
     * @ignore
     *
     * extract URI from the host
     *
     * @param {string} URI
     * @returns {string} host from the URI
     */
    private getHostFromUri(uri: string): string {
        // remove http:// or https:// from uri
        let extractedUri = String(uri).replace(/^(https?:)\/\//, "");
        extractedUri = extractedUri.split("/")[0];
        return extractedUri;
    }

    /**
     * @hidden
     * @ignore
     *
     * Utils function to create the Authentication
     * @param {@link account} account object
     * @param scopes
     * @param silentCall
     *
     * @returns {string} token type: id_token or access_token
     *
     */
    private getTokenType(accountObject: Account, scopes: string[], silentCall: boolean): string {
        /*
         * if account is passed and matches the account object/or set to getAccount() from cache
         * if client-id is passed as scope, get id_token else token/id_token_token (in case no session exists)
         */
        let tokenType: string;

        // acquireTokenSilent
        if (silentCall) {
            if (Account.compareAccounts(accountObject, this.getAccount())) {
                tokenType = (scopes.indexOf(this.config.auth.clientId) > -1) ? ResponseTypes.id_token : ResponseTypes.token;
            }
            else {
                tokenType  = (scopes.indexOf(this.config.auth.clientId) > -1) ? ResponseTypes.id_token : ResponseTypes.id_token_token;
            }

            return tokenType;
        }
        // all other cases
        else {
            if (!Account.compareAccounts(accountObject, this.getAccount())) {
                tokenType = ResponseTypes.id_token_token;
            }
            else {
                tokenType = (scopes.indexOf(this.clientId) > -1) ? ResponseTypes.id_token : ResponseTypes.token;
            }

            return tokenType;
        }

    }

    /**
     * @hidden
     * @ignore
     *
     * Sets the cachekeys for and stores the account information in cache
     * @param account
     * @param state
     * @hidden
     */
    private setAccountCache(account: Account, state: string) {

        // Cache acquireTokenAccountKey
        const accountId = account ? this.getAccountId(account) : Constants.no_account;

        const acquireTokenAccountKey = AuthCache.generateAcquireTokenAccountKey(accountId, state);
        this.cacheStorage.setItem(acquireTokenAccountKey, JSON.stringify(account));
    }

    /**
     * @hidden
     * @ignore
     *
     * Sets the cacheKey for and stores the authority information in cache
     * @param state
     * @param authority
     * @hidden
     */
    private setAuthorityCache(state: string, authority: string) {
        // Cache authorityKey
        const authorityKey = AuthCache.generateAuthorityKey(state);
        this.cacheStorage.setItem(authorityKey, UrlUtils.CanonicalizeUri(authority), this.inCookie);
    }

    /**
     * Updates account, authority, and nonce in cache
     * @param serverAuthenticationRequest
     * @param account
     * @hidden
     * @ignore
     */
    private updateCacheEntries(serverAuthenticationRequest: ServerRequestParameters, account: Account, loginStartPage?: any) {
        // Cache account and authority
        if (loginStartPage) {
            // Cache the state, nonce, and login request data
            this.cacheStorage.setItem(TemporaryCacheKeys.LOGIN_REQUEST, loginStartPage, this.inCookie);
            this.cacheStorage.setItem(TemporaryCacheKeys.STATE_LOGIN, serverAuthenticationRequest.state, this.inCookie);
        } else {
            this.setAccountCache(account, serverAuthenticationRequest.state);
        }
        // Cache authorityKey
        this.setAuthorityCache(serverAuthenticationRequest.state, serverAuthenticationRequest.authority);

        // Cache nonce
        this.cacheStorage.setItem(`${TemporaryCacheKeys.NONCE_IDTOKEN}|${serverAuthenticationRequest.state}`, serverAuthenticationRequest.nonce, this.inCookie);
    }

    /**
     * Returns the unique identifier for the logged in account
     * @param account
     * @hidden
     * @ignore
     */
    private getAccountId(account: Account): any {
        // return `${account.accountIdentifier}` + Constants.resourceDelimiter + `${account.homeAccountIdentifier}`;
        let accountId: string;
        if (!StringUtils.isEmpty(account.homeAccountIdentifier)) {
            accountId = account.homeAccountIdentifier;
        }
        else {
            accountId = Constants.no_account;
        }

        return accountId;
    }

    /**
     * @hidden
     * @ignore
     *
     * Construct 'tokenRequest' from the available data in adalIdToken
     * @param extraQueryParameters
     * @hidden
     */
    private buildIDTokenRequest(request: AuthenticationParameters): AuthenticationParameters {

        const tokenRequest: AuthenticationParameters = {
            scopes: [this.clientId],
            authority: this.authority,
            account: this.getAccount(),
            extraQueryParameters: request.extraQueryParameters
        };

        return tokenRequest;
    }

    // #endregion

    private getTelemetryManagerFromConfig(config: TelemetryOptions, clientId: string): TelemetryManager {
        if (!config) { // if unset
            return null;
        }
        // if set then validate
        const { applicationName, applicationVersion, telemetryEmitter } = config;
        if (!applicationName || !applicationVersion || !telemetryEmitter) {
            console.log("Am I here");
            throw ClientConfigurationError.createTelemetryConfigError(config);
        }
        // if valid then construct
        const telemetryPlatform: TelemetryPlatform = {
            sdk: "msal.js", // TODO need to be able to override this for angular, react, etc
            sdkVersion: libraryVersion(),
            applicationName,
            applicationVersion
        };
        const telemetryManagerConfig: TelemetryConfig = {
            platform: telemetryPlatform,
            clientId: clientId
        };
        return new TelemetryManager(telemetryManagerConfig, telemetryEmitter);
    }

    /**
     * Helper function to clear the cache and throw an error
     * @param storage
     * @param error
     */
    private throwErrorAndClearTempCache(storage: AuthCache, error: AuthError): AuthError {
        storage.resetTempCacheItems();
        return error;
    }
}<|MERGE_RESOLUTION|>--- conflicted
+++ resolved
@@ -547,27 +547,16 @@
                     }
                 } catch (error) {
                     if (reject) {
-<<<<<<< HEAD
-                        this.cacheStorage.resetTempCacheItems();
-                        reject(ClientAuthError.createUserCancelledError());
-=======
                         reject(error);
->>>>>>> f6acdaea
                     }
 
                     if (this.config.framework.isAngular) {
                         this.broadcast("msal:popUpClosed", error.errorCode + Constants.resourceDelimiter + error.errorMessage);
                     } else {
                         // Request failed, set to canceled
-                        this.cacheStorage.setItem(TemporaryCacheKeys.INTERACTION_STATUS, RequestStatus.CANCELLED);
-
-<<<<<<< HEAD
-                    // Request failed, set to canceled
-                    this.cacheStorage.setItem(INTERACTION_STATUS, RequestStatus.COMPLETED);
-=======
+                        this.cacheStorage.setItem(INTERACTION_STATUS, RequestStatus.COMPLETED);
                         popUpWindow.close();
                     }
->>>>>>> f6acdaea
                 }
             }
         }).catch((err) => {
