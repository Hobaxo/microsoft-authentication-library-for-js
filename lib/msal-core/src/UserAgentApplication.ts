--- conflicted
+++ resolved
@@ -257,15 +257,8 @@
         // check if back button is pressed
         WindowUtils.checkIfBackButtonIsPressed(this.cacheStorage);
 
-<<<<<<< HEAD
         // handle the STS redirect
         this.handleRedirectHash();
-=======
-        // On the server 302 - Redirect, handle this
-        if (urlContainsHash && !WindowUtils.isInIframe() && !WindowUtils.isInPopup()) {
-            this.handleAuthenticationResponse(urlHash);
-        }
->>>>>>> b6b80bfc
     }
 
     // #region Redirect Callbacks
