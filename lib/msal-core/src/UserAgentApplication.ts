--- conflicted
+++ resolved
@@ -352,11 +352,7 @@
     loginPopup(userRequest?: AuthenticationParameters): Promise<AuthResponse> {
         // validate request
         const request: AuthenticationParameters = RequestUtils.validateRequest(userRequest, true, this.clientId, Constants.interactionTypePopup);
-<<<<<<< HEAD
-        const apiEvent: ApiEvent = this.telemetryManager.createAndStartApiEvent(request.correlationId!, API_EVENT_IDENTIFIER.LoginPopup, this.logger);
-=======
         const apiEvent: ApiEvent = this.telemetryManager.createAndStartApiEvent(request.correlationId, API_EVENT_IDENTIFIER.LoginPopup);
->>>>>>> 0dbbda42
 
         return new Promise<AuthResponse>((resolve, reject) => {
             this.acquireTokenInteractive(Constants.interactionTypePopup, true, request, resolve, reject);
@@ -382,11 +378,7 @@
     acquireTokenPopup(userRequest: AuthenticationParameters): Promise<AuthResponse> {
         // validate request
         const request: AuthenticationParameters = RequestUtils.validateRequest(userRequest, false, this.clientId, Constants.interactionTypePopup);
-<<<<<<< HEAD
-        const apiEvent: ApiEvent = this.telemetryManager.createAndStartApiEvent(request.correlationId!, API_EVENT_IDENTIFIER.AcquireTokenPopup, this.logger);
-=======
         const apiEvent: ApiEvent = this.telemetryManager.createAndStartApiEvent(request.correlationId, API_EVENT_IDENTIFIER.AcquireTokenPopup);
->>>>>>> 0dbbda42
 
         return new Promise<AuthResponse>((resolve, reject) => {
             this.acquireTokenInteractive(Constants.interactionTypePopup, false, request, resolve, reject);
@@ -596,15 +588,9 @@
                 }
             }
         }).catch((err) => {
-<<<<<<< HEAD
-            this.logger.warning("could not resolve endpoints");
-            this.cacheStorage.resetTempCacheItems(request.state!);
-            this.authErrorHandler(interactionType, ClientAuthError.createEndpointResolutionError(err.toString), buildResponseStateOnly(request.state!), reject);
-=======
             this.logger.error(err);
             this.cacheStorage.resetTempCacheItems(request.state);
             this.authErrorHandler(interactionType, ClientAuthError.createEndpointResolutionError(err.toString), buildResponseStateOnly(request.state), reject);
->>>>>>> 0dbbda42
             if (popUpWindow) {
                 popUpWindow.close();
             }
@@ -647,11 +633,7 @@
     acquireTokenSilent(userRequest: AuthenticationParameters): Promise<AuthResponse> {
         // validate the request
         const request = RequestUtils.validateRequest(userRequest, false, this.clientId, Constants.interactionTypeSilent);
-<<<<<<< HEAD
-        const apiEvent: ApiEvent = this.telemetryManager.createAndStartApiEvent(request.correlationId!, API_EVENT_IDENTIFIER.AcquireTokenSilent, this.logger);
-=======
         const apiEvent: ApiEvent = this.telemetryManager.createAndStartApiEvent(request.correlationId, API_EVENT_IDENTIFIER.AcquireTokenSilent);
->>>>>>> 0dbbda42
         const requestSignature = RequestUtils.createRequestSignature(request);
 
         return new Promise<AuthResponse>((resolve, reject) => {
