--- conflicted
+++ resolved
@@ -141,20 +141,10 @@
      * @param authRequest
      */
     protected initializeRequestScopes(authRequest: BaseAuthRequest): BaseAuthRequest {
-<<<<<<< HEAD
         return {
             ...authRequest,
             scopes: [...authRequest.scopes, Constants.OPENID_SCOPE, Constants.PROFILE_SCOPE, Constants.OFFLINE_ACCESS_SCOPE]
         };
-=======
-        const request: BaseAuthRequest = {...authRequest};
-        if (!request.scopes) {
-            request.scopes = [Constants.OPENID_SCOPE, Constants.PROFILE_SCOPE, Constants.OFFLINE_ACCESS_SCOPE];
-        } else {
-            request.scopes.push(Constants.OPENID_SCOPE, Constants.PROFILE_SCOPE, Constants.OFFLINE_ACCESS_SCOPE);
-        }
-        return request;
->>>>>>> 79cf3808
     }
 
     /**
