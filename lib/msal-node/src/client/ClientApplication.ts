--- conflicted
+++ resolved
@@ -9,25 +9,14 @@
     AuthorizationCodeRequest,
     Configuration,
 } from '@azure/msal-common';
-<<<<<<< HEAD
 import { ClientConfiguration, buildAppConfiguration } from '../config/ClientConfiguration';
-=======
-import {
-    ClientConfiguration,
-    buildConfiguration,
-} from '../config/ClientConfiguration';
->>>>>>> 65fb4a69
 import { CryptoProvider } from '../crypto/CryptoProvider';
 import { Storage } from '../cache/Storage';
 import { version } from '../../package.json';
 import { Constants } from "./../utils/Constants";
 
 export abstract class ClientApplication {
-<<<<<<< HEAD
 
-=======
-    // Input configuration by developer/user
->>>>>>> 65fb4a69
     protected config: ClientConfiguration;
 
     /**
@@ -51,11 +40,7 @@
      * @param {@link (Configuration:type)} configuration object for the MSAL PublicClientApplication instance
      */
     protected constructor(configuration: ClientConfiguration) {
-<<<<<<< HEAD
         this.config = buildAppConfiguration(configuration);
-=======
-        this.config = buildConfiguration(configuration);
->>>>>>> 65fb4a69
     }
 
     /**
