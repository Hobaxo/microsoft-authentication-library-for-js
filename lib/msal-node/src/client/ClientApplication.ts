/*
 * Copyright (c) Microsoft Corporation. All rights reserved.
 * Licensed under the MIT License.
 */

import {
    AuthorizationCodeClient,
    AuthorizationUrlRequest,
    AuthorizationCodeRequest,
    ClientConfiguration,
    RefreshTokenClient,
    RefreshTokenRequest,
    AuthenticationResult,
    Authority,
    AuthorityFactory,
    ClientAuthError,
    Constants,
    B2cAuthority,
<<<<<<< HEAD
=======
    AccountInfo,
    BaseAuthRequest
>>>>>>> f842023c
} from '@azure/msal-common';
import { Configuration, buildAppConfiguration } from '../config/Configuration';
import { CryptoProvider } from '../crypto/CryptoProvider';
import { Storage } from '../cache/Storage';
import { version } from '../../package.json';
import { Constants as NodeConstants } from './../utils/Constants';
<<<<<<< HEAD
import { CacheManager } from '../cache/CacheManager';
=======
import { TokenCache } from '../cache/TokenCache';
>>>>>>> f842023c

export abstract class ClientApplication {
    private config: Configuration;
    private _authority: Authority;
    private readonly cryptoProvider: CryptoProvider;
    private storage: Storage;
<<<<<<< HEAD
    private cacheManager: CacheManager;
=======
    private tokenCache: TokenCache;
>>>>>>> f842023c

    /**
     * @constructor
     * Constructor for the ClientApplication
     */
    protected constructor(configuration: Configuration) {
        this.config = buildAppConfiguration(configuration);
        this.storage = new Storage();
<<<<<<< HEAD
        this.cacheManager = new CacheManager(
            this.storage,
            this.config.cache?.cachePlugin
        );

=======
        this.tokenCache = new TokenCache(
            this.storage,
            this.config.cache?.cachePlugin
        );
>>>>>>> f842023c
        this.cryptoProvider = new CryptoProvider();
        B2cAuthority.setKnownAuthorities(this.config.auth.knownAuthorities!);
    }

    /**
     * Creates the URL of the authorization request letting the user input credentials and consent to the
     * application. The URL target the /authorize endpoint of the authority configured in the
     * application object.
     *
     * Once the user inputs their credentials and consents, the authority will send a response to the redirect URI
     * sent in the request and should contain an authorization code, which can then be used to acquire tokens via
     * acquireToken(AuthorizationCodeRequest)
     * @param request
     */
    async getAuthCodeUrl(request: AuthorizationUrlRequest): Promise<string> {
        const authClientConfig = await this.buildOauthClientConfiguration(
            request.authority
        );
        const authorizationCodeClient = new AuthorizationCodeClient(
            authClientConfig
        );
        return authorizationCodeClient.getAuthCodeUrl(this.initializeRequestScopes(request) as AuthorizationUrlRequest);
    }

    /**
     * Acquires a token by exchanging the Authorization Code received from the first step of OAuth2.0
     * Authorization Code flow.
     *
     * getAuthCodeUrl(AuthorizationCodeUrlRequest) can be used to create the URL for the first step of OAuth2.0
     * Authorization Code flow. Ensure that values for redirectUri and scopes in AuthorizationCodeUrlRequest and
     * AuthorizationCodeRequest are the same.
     *
     * @param request
     */
    async acquireTokenByCode(request: AuthorizationCodeRequest): Promise<AuthenticationResult> {
        const authClientConfig = await this.buildOauthClientConfiguration(
            request.authority
        );
        const authorizationCodeClient = new AuthorizationCodeClient(
            authClientConfig
        );
        return authorizationCodeClient.acquireToken(this.initializeRequestScopes(request) as AuthorizationCodeRequest);
    }

    /**
     * Acquires a token by exchanging the refresh token provided for a new set of tokens.
     *
     * This API is provided only for scenarios where you would like to migrate from ADAL to MSAL. Instead, it is
     * recommended that you use acquireTokenSilent() for silent scenarios. When using acquireTokenSilent, MSAL will
     * handle the caching and refreshing of tokens automatically.
     * @param request
     */
    async acquireTokenByRefreshToken(request: RefreshTokenRequest): Promise<AuthenticationResult> {
        const refreshTokenClientConfig = await this.buildOauthClientConfiguration(
            request.authority
        );
        const refreshTokenClient = new RefreshTokenClient(
            refreshTokenClientConfig
        );
        return refreshTokenClient.acquireToken(this.initializeRequestScopes(request) as RefreshTokenRequest);
    }

    getCacheManager(): TokenCache {
        return this.tokenCache;
    }

    protected async buildOauthClientConfiguration(authority?: string): Promise<ClientConfiguration> {
        // using null assertion operator as we ensure that all config values have default values in buildConfiguration()
        return {
            authOptions: {
                clientId: this.config.auth.clientId,
                authority: await this.createAuthority(authority),
                knownAuthorities: this.config.auth.knownAuthorities,
            },
            loggerOptions: {
                loggerCallback: this.config.system!.loggerOptions!
                    .loggerCallback,
                piiLoggingEnabled: this.config.system!.loggerOptions!
                    .piiLoggingEnabled,
            },
            cryptoInterface: this.cryptoProvider,
            networkInterface: this.config.system!.networkClient,
            storageInterface: this.storage,
            libraryInfo: {
                sku: NodeConstants.MSAL_SKU,
                version: version,
                cpu: process.arch || '',
                os: process.platform || '',
            },
        };
    }

    getCacheManager(): CacheManager {
        return this.cacheManager;
    }

    /**
     * Generates a request with the default scopes.
     * @param authRequest
     */
    protected initializeRequestScopes(authRequest: BaseAuthRequest): BaseAuthRequest {
        const request: BaseAuthRequest = {...authRequest};
        if (!request.scopes) {
            request.scopes = [Constants.OPENID_SCOPE, Constants.PROFILE_SCOPE, Constants.OFFLINE_ACCESS_SCOPE];
        } else {
            request.scopes.push(Constants.OPENID_SCOPE, Constants.PROFILE_SCOPE, Constants.OFFLINE_ACCESS_SCOPE);
        }
        return request;
    }

    /**
     * Create authority instance. If authority not passed in request, default to authority set on the application
     * object. If no authority set in application object, then default to common authority.
     * @param authorityString
     */
    private async createAuthority(authorityString?: string): Promise<Authority> {
        const authority: Authority = authorityString
            ? AuthorityFactory.createInstance(
                authorityString,
                this.config.system!.networkClient!
            ) : this.authority;

        if (authority.discoveryComplete()) {
            return authority;
        }

        try {
            await authority.resolveEndpointsAsync();
            return authority;
        } catch (error) {
            throw ClientAuthError.createEndpointDiscoveryIncompleteError(error);
        }
    }

    private get authority() {
        if (this._authority) {
            return this._authority;
        }

        this._authority = AuthorityFactory.createInstance(
            this.config.auth.authority || Constants.DEFAULT_AUTHORITY,
            this.config.system!.networkClient!
        );

        return this._authority;
    }
<<<<<<< HEAD
=======

    getAllAccounts(): AccountInfo[] {
        return this.storage.getAllAccounts();
    }
>>>>>>> f842023c
}<|MERGE_RESOLUTION|>--- conflicted
+++ resolved
@@ -16,33 +16,22 @@
     ClientAuthError,
     Constants,
     B2cAuthority,
-<<<<<<< HEAD
-=======
     AccountInfo,
     BaseAuthRequest
->>>>>>> f842023c
 } from '@azure/msal-common';
 import { Configuration, buildAppConfiguration } from '../config/Configuration';
 import { CryptoProvider } from '../crypto/CryptoProvider';
 import { Storage } from '../cache/Storage';
 import { version } from '../../package.json';
 import { Constants as NodeConstants } from './../utils/Constants';
-<<<<<<< HEAD
-import { CacheManager } from '../cache/CacheManager';
-=======
 import { TokenCache } from '../cache/TokenCache';
->>>>>>> f842023c
 
 export abstract class ClientApplication {
     private config: Configuration;
     private _authority: Authority;
     private readonly cryptoProvider: CryptoProvider;
     private storage: Storage;
-<<<<<<< HEAD
-    private cacheManager: CacheManager;
-=======
     private tokenCache: TokenCache;
->>>>>>> f842023c
 
     /**
      * @constructor
@@ -51,18 +40,10 @@
     protected constructor(configuration: Configuration) {
         this.config = buildAppConfiguration(configuration);
         this.storage = new Storage();
-<<<<<<< HEAD
-        this.cacheManager = new CacheManager(
-            this.storage,
-            this.config.cache?.cachePlugin
-        );
-
-=======
         this.tokenCache = new TokenCache(
             this.storage,
             this.config.cache?.cachePlugin
         );
->>>>>>> f842023c
         this.cryptoProvider = new CryptoProvider();
         B2cAuthority.setKnownAuthorities(this.config.auth.knownAuthorities!);
     }
@@ -209,11 +190,8 @@
 
         return this._authority;
     }
-<<<<<<< HEAD
-=======
 
     getAllAccounts(): AccountInfo[] {
         return this.storage.getAllAccounts();
     }
->>>>>>> f842023c
 }