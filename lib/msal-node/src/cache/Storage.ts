/*
 * Copyright (c) Microsoft Corporation. All rights reserved.
 * Licensed under the MIT License.
 */
import {
    ICacheStorage,
    InMemoryCache,
    CredentialType,
    CacheSchemaType,
    CacheHelper,
} from '@azure/msal-common';
import { AccountEntity } from '@azure/msal-common/dist/src/unifiedCache/entities/AccountEntity';
import { AccessTokenEntity } from '@azure/msal-common/dist/src/unifiedCache/entities/AccessTokenEntity';
import { RefreshTokenEntity } from '@azure/msal-common/dist/src/unifiedCache/entities/RefreshTokenEntity';
import { IdTokenEntity } from '@azure/msal-common/dist/src/unifiedCache/entities/IdTokenEntity';
import { AppMetadataEntity } from '@azure/msal-common/dist/src/unifiedCache/entities/AppMetadataEntity';

/**
 * This class implements Storage for node, reading cache from user specified storage location or an  extension library
 */
export class Storage implements ICacheStorage {
    // Cache configuration, either set by user or default values.
    private inMemoryCache: InMemoryCache = {
        accounts: {},
        accessTokens: {},
        refreshTokens: {},
        appMetadata: {},
        idTokens: {},
    };
    private changeEmitters: Array<Function> = [];

    registerChangeEmitter(func: () => void): void {
        this.changeEmitters.push(func);
    }

    emitChange() {
        this.changeEmitters.forEach(func => func.call(null));
    }

    /**
     * gets the current in memory cache for the client
     */
    getCache(): InMemoryCache {
        return this.inMemoryCache;
    }

    /**
     * sets the current in memory cache for the client
     * @param inMemoryCache
     */
    setCache(inMemoryCache: InMemoryCache) {
        this.inMemoryCache = inMemoryCache;
        this.emitChange();
    }

    /**
     * Set Item in memory
     * @param key
     * @param value
     * @param type
     * @param inMemory
     */
<<<<<<< HEAD
    setItem(key: string, value: string): void {
        if (key && value) {
            this.emitChange();
=======
    setItem(key: string, value: string | object, type?: string, inMemory?: boolean): void {

        // check memory type
        if (!inMemory) {
            console.log("Node doesn't support granular cache persistence yet");
>>>>>>> 8dcfa4b7
            return;
        }

        // read inMemoryCache
        const cache = this.getCache();

        // save the cacheItem
        switch (type) {
            case CacheSchemaType.ACCOUNT: {
                cache.accounts[key] = value as AccountEntity;
                break;
            }
            case CacheSchemaType.CREDENTIAL: {
                const credentialType = CacheHelper.getCredentialType(key);
                switch (credentialType) {
                    case CredentialType.ID_TOKEN: {
                        cache.idTokens[key] = value as IdTokenEntity;
                        break;
                    }
                    case CredentialType.ACCESS_TOKEN: {
                        cache.accessTokens[key] = value as AccessTokenEntity;
                        break;
                    }
                    case CredentialType.REFRESH_TOKEN: {
                        cache.refreshTokens[key] = value as RefreshTokenEntity;
                        break;
                    }
                }
                break;
            }
            case CacheSchemaType.APP_META_DATA: {
                cache.appMetadata[key] = value as AppMetadataEntity;
                break;
            }
            default: {
                console.log('Invalid Cache Type');
                return;
            }
        }

        // update inMemoryCache
        this.setCache(cache);
        this.emitChange();
    }

    /**
     * Gets cache item with given key.
     * Will retrieve frm cookies if storeAuthStateInCookie is set to true.
     * @param key
     * @param type
     * @param inMemory
     */
    getItem(key: string, type?: string, inMemory?: boolean): string | object {

        // check memory type
        if (!inMemory) {
            console.log("Node doesn't support granular cache persistence yet");
            return {};
        }

        // read inMemoryCache
        const cache = this.getCache();

        // save the cacheItem
        switch (type!) {
            case CacheSchemaType.ACCOUNT: {
                return (cache.accounts[key] as AccountEntity) || null;
            }
            case CacheSchemaType.CREDENTIAL: {
                const credentialType = CacheHelper.getCredentialType(key);
                let credential = null;
                switch (credentialType) {
                    case CredentialType.ID_TOKEN: {
                        credential =
                            (cache.idTokens[key] as IdTokenEntity) || null;
                        break;
                    }
                    case CredentialType.ACCESS_TOKEN: {
                        credential =
                            (cache.accessTokens[key] as AccessTokenEntity) ||
                            null;
                        break;
                    }
                    case CredentialType.REFRESH_TOKEN: {
                        credential =
                            (cache.refreshTokens[key] as RefreshTokenEntity) ||
                            null;
                        break;
                    }
                }
                return credential!;
            }
            case CacheSchemaType.APP_META_DATA: {
                return (cache.appMetadata[key] as AppMetadataEntity) || null;
            }
            default: {
                console.log('Invalid Cache Type');
                return {};
            }
        }
    }

    /**
<<<<<<< HEAD
     * Removes the cache item with the given key.
     * @param key
     */
    removeItem(key: string): boolean {
        if (!key) {
            return false;
        }
        this.emitChange();
        return true;
    }

    /**
=======
>>>>>>> 8dcfa4b7
     * Removes the cache item from memory with the given key.
     * @param key
     * @param type
     * @param inMemory
     */
    removeItem(key: string, type?: string, inMemory?: boolean): boolean {

        // check memory type
        if (!inMemory) {
            console.log("Node doesn't support granular cache persistence yet");
            return false;
        }

        // read inMemoryCache
        const cache = this.getCache();
        let result: boolean = false;

        // save the cacheItem
        switch (type) {
            case CacheSchemaType.ACCOUNT: {
                if (!!cache.accounts[key]) {
                    delete cache.accounts[key];
                    result = true;
                }
                break;
            }
            case CacheSchemaType.CREDENTIAL: {
                const credentialType = CacheHelper.getCredentialType(key);
                switch (credentialType) {
                    case CredentialType.ID_TOKEN: {
                        if (!!cache.idTokens[key]) {
                            delete cache.idTokens[key];
                            result = true;
                        }
                        break;
                    }
                    case CredentialType.ACCESS_TOKEN: {
                        if (!!cache.accessTokens[key]) {
                            delete cache.accessTokens[key];
                            result = true;
                        }
                        break;
                    }
                    case CredentialType.REFRESH_TOKEN: {
                        if (!!cache.refreshTokens[key]) {
                            delete cache.refreshTokens[key];
                            result = true;
                        }
                        break;
                    }
                }
                break;
            }
            case CacheSchemaType.APP_META_DATA: {
                if (!!cache.appMetadata[key]) {
                    delete cache.appMetadata[key];
                    result = true;
                }
                break;
            }
            default: {
                console.log('Invalid Cache Type');
                break;
            }
        }

        // write to the cache after removal
        if (result) {
            this.setCache(cache);
            this.emitChange();
        }
        return result;
    }

    /**
     * Checks whether key is in cache.
     * @param key
     * TODO: implement after the lookup implementation
     */
    containsKey(key: string): boolean {
        return key ? true : false;
    }

    /**
     * Gets all keys in window.
     * TODO: implement after the lookup implementation
     */
    getKeys(inMemory?: boolean): string[] {

        // check memory type
        if (!inMemory) {
            console.log("Node doesn't support granular cache persistence yet");
            return [];
        }

        // read inMemoryCache
        const cache = this.getCache();
        let cacheKeys: string[] = [];

        // read all keys
        Object.keys(cache).forEach(key => {
            Object.keys(key).forEach(internalKey => {
                cacheKeys.push(internalKey);
            })
        });

        return cacheKeys;

    }

    /**
     * Clears all cache entries created by MSAL (except tokens).
     */
<<<<<<< HEAD
    clear(): void {
        this.emitChange();
        return;
=======
    clear(inMemory?: boolean): void {
        // check memory type
        if (!inMemory) {
            console.log("Node doesn't support granular cache persistence yet");
            return;
        }

        // read inMemoryCache
        const cache = this.getCache();

        // read all keys
        Object.keys(cache).forEach(key => {
            Object.keys(key).forEach(internalKey => {
                this.removeItem(internalKey);
            })
        });
>>>>>>> 8dcfa4b7
    }
}<|MERGE_RESOLUTION|>--- conflicted
+++ resolved
@@ -60,17 +60,11 @@
      * @param type
      * @param inMemory
      */
-<<<<<<< HEAD
-    setItem(key: string, value: string): void {
-        if (key && value) {
-            this.emitChange();
-=======
     setItem(key: string, value: string | object, type?: string, inMemory?: boolean): void {
 
         // check memory type
         if (!inMemory) {
             console.log("Node doesn't support granular cache persistence yet");
->>>>>>> 8dcfa4b7
             return;
         }
 
@@ -174,21 +168,6 @@
     }
 
     /**
-<<<<<<< HEAD
-     * Removes the cache item with the given key.
-     * @param key
-     */
-    removeItem(key: string): boolean {
-        if (!key) {
-            return false;
-        }
-        this.emitChange();
-        return true;
-    }
-
-    /**
-=======
->>>>>>> 8dcfa4b7
      * Removes the cache item from memory with the given key.
      * @param key
      * @param type
@@ -302,11 +281,6 @@
     /**
      * Clears all cache entries created by MSAL (except tokens).
      */
-<<<<<<< HEAD
-    clear(): void {
-        this.emitChange();
-        return;
-=======
     clear(inMemory?: boolean): void {
         // check memory type
         if (!inMemory) {
@@ -323,6 +297,7 @@
                 this.removeItem(internalKey);
             })
         });
->>>>>>> 8dcfa4b7
+
+        this.emitChange();
     }
 }