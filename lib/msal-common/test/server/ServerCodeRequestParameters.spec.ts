import { expect } from "chai";
import sinon from "sinon";
import { ServerCodeRequestParameters } from "../../src/server/ServerCodeRequestParameters";
import { AadAuthority } from "../../src/authority/AadAuthority";
import { Constants, SSOTypes, PromptValue, AADServerParamKeys } from "../../src/utils/Constants";
import { NetworkRequestOptions, INetworkModule } from "../../src/network/INetworkModule";
import { TEST_CONFIG, TEST_URIS, RANDOM_TEST_GUID, TEST_TOKENS, TEST_DATA_CLIENT_INFO, DEFAULT_OPENID_CONFIG_RESPONSE, DEFAULT_TENANT_DISCOVERY_RESPONSE } from "../utils/StringConstants";
import { AuthenticationParameters } from "../../src/request/AuthenticationParameters";
import { ICrypto, PkceCodes } from "../../src/crypto/ICrypto";
import { IdTokenClaims } from "../../src/account/IdTokenClaims";
import { IdToken } from "../../src/account/IdToken";
import { buildClientInfo, ClientInfo } from "../../src/account/ClientInfo";
import { Account } from "../../src/account/Account";
import { ClientConfigurationErrorMessage, ClientConfigurationError } from "../../src/error/ClientConfigurationError";

describe("ServerCodeRequestParameters.ts Class Unit Tests", () => {

    let networkInterface: INetworkModule;
    let cryptoInterface: ICrypto;
    let aadAuthority: AadAuthority;
    beforeEach(() => {
        networkInterface = {
            sendGetRequestAsync<T>(url: string, options?: NetworkRequestOptions): T {
                return null;
            },
            sendPostRequestAsync<T>(url: string, options?: NetworkRequestOptions): T {
                return null;
            }
        };
        cryptoInterface = {
            createNewGuid(): string {
                return RANDOM_TEST_GUID;
            },
            base64Decode(input: string): string {
                switch (input) {
                    case TEST_DATA_CLIENT_INFO.TEST_RAW_CLIENT_INFO:
                        return TEST_DATA_CLIENT_INFO.TEST_DECODED_CLIENT_INFO;
                    default:
                        return input;
                }
            },
            base64Encode(input: string): string {
                switch (input) {
                    case "123-test-uid":
                        return "MTIzLXRlc3QtdWlk";
                    case "456-test-utid":
                        return "NDU2LXRlc3QtdXRpZA==";
                    default:
                        return input;
                }
            },
            async generatePkceCodes(): Promise<PkceCodes> {
                return {
                    challenge: TEST_CONFIG.TEST_CHALLENGE,
                    verifier: TEST_CONFIG.TEST_VERIFIER
                }
            }
        };
        aadAuthority = new AadAuthority(Constants.DEFAULT_AUTHORITY, networkInterface);
    });

    afterEach(() => {
        sinon.restore();
    });

    describe("Constructor", () => {

        it("correctly assigns request parameter values", () => {
            const testScope1 = "scope1";
            const testScope2 = "scope2";
            const corrId = "thisIsCorrelationId";
            const loginRequest: AuthenticationParameters = {
                scopes: [testScope1, testScope2],
                correlationId: corrId,
                userRequestState: "thisIsState"
            };
            const codeRequestParams = new ServerCodeRequestParameters(
                aadAuthority,
                TEST_CONFIG.MSAL_CLIENT_ID,
                loginRequest,
                null,
                TEST_URIS.TEST_REDIR_URI,
                cryptoInterface,
                false
            );
            loginRequest.scopes.push(Constants.OFFLINE_ACCESS_SCOPE);
            expect(codeRequestParams.xClientVer).to.be.eq("1.0.0-beta.0");
            expect(codeRequestParams.xClientSku).to.be.eq(Constants.LIBRARY_NAME);
            expect(codeRequestParams.clientId).to.be.eq(TEST_CONFIG.MSAL_CLIENT_ID);
            expect(codeRequestParams.scopes.asArray()).to.be.deep.eq(loginRequest.scopes);
            expect(codeRequestParams.redirectUri).to.be.eq(TEST_URIS.TEST_REDIR_URI);
            expect(codeRequestParams.authorityInstance).to.be.eq(aadAuthority);
            expect(codeRequestParams.responseType).to.be.eq(Constants.CODE_RESPONSE_TYPE);
            expect(codeRequestParams.userRequest).to.be.deep.eq(loginRequest);
            expect(codeRequestParams.queryParameters).to.be.undefined;
            expect(codeRequestParams.extraQueryParameters).to.be.undefined;
            expect(codeRequestParams.generatedPkce).to.be.undefined;
            expect(codeRequestParams.state).to.be.eq(`${RANDOM_TEST_GUID}|${loginRequest.userRequestState}`);
            expect(codeRequestParams.nonce).to.be.eq(RANDOM_TEST_GUID);
            expect(codeRequestParams.account).to.be.null;
        });

        it("appends extraScopesToConsent if isLoginCall is true", () => {
            const testScope1 = "scope1";
            const testScope2 = "scope2";
            const loginRequest: AuthenticationParameters = {
                scopes: [testScope1],
                extraScopesToConsent: [testScope2]
            };
            const codeRequestParams = new ServerCodeRequestParameters(
                aadAuthority,
                TEST_CONFIG.MSAL_CLIENT_ID,
                loginRequest,
                null,
                TEST_URIS.TEST_REDIR_URI,
                cryptoInterface,
                true
            );
            const expectedScopes = [testScope2, Constants.OPENID_SCOPE, Constants.PROFILE_SCOPE, Constants.OFFLINE_ACCESS_SCOPE, testScope1];
            expect(codeRequestParams.scopes.asArray()).to.be.deep.eq(expectedScopes);
            expect(codeRequestParams.correlationId).to.be.eq(RANDOM_TEST_GUID);
            expect(codeRequestParams.state).to.be.eq(RANDOM_TEST_GUID);
        });

        it("Uses cached account object", () => {
            const idTokenClaims: IdTokenClaims = {
                "ver": "2.0",
                "iss": `${TEST_URIS.DEFAULT_INSTANCE}9188040d-6c67-4c5b-b112-36a304b66dad/v2.0`,
                "sub": "AAAAAAAAAAAAAAAAAAAAAIkzqFVrSaSaFHy782bbtaQ",
                "exp": "1536361411",
                "name": "Abe Lincoln",
                "preferred_username": "AbeLi@microsoft.com",
                "oid": "00000000-0000-0000-66f3-3332eca7ea81",
                "tid": "3338040d-6c67-4c5b-b112-36a304b66dad",
                "sid": "test_session_id",
                "nonce": "123523"
            };
            sinon.stub(IdToken, "extractIdToken").returns(idTokenClaims);
            const idToken = new IdToken(TEST_TOKENS.IDTOKEN_V2, cryptoInterface);
            const clientInfo = buildClientInfo(TEST_DATA_CLIENT_INFO.TEST_RAW_CLIENT_INFO, cryptoInterface);
            const loginRequest: AuthenticationParameters = {};
            const testAccount = Account.createAccount(idToken, clientInfo, cryptoInterface);
            const codeRequestParams = new ServerCodeRequestParameters(
                aadAuthority,
                TEST_CONFIG.MSAL_CLIENT_ID,
                loginRequest,
                testAccount,
                TEST_URIS.TEST_REDIR_URI,
                cryptoInterface,
                true
            );
            expect(codeRequestParams.scopes.asArray()).to.be.deep.eq(TEST_CONFIG.DEFAULT_SCOPES);
            expect(codeRequestParams.account).to.be.deep.eq(testAccount);
        });

        it("Uses request account object", () => {
            const idTokenClaims: IdTokenClaims = {
                "ver": "2.0",
                "iss": `${TEST_URIS.DEFAULT_INSTANCE}9188040d-6c67-4c5b-b112-36a304b66dad/v2.0`,
                "sub": "AAAAAAAAAAAAAAAAAAAAAIkzqFVrSaSaFHy782bbtaQ",
                "exp": "1536361411",
                "name": "Abe Lincoln",
                "preferred_username": "AbeLi@microsoft.com",
                "oid": "00000000-0000-0000-66f3-3332eca7ea81",
                "tid": "3338040d-6c67-4c5b-b112-36a304b66dad",
                "sid": "test_session_id",
                "nonce": "123523"
            };
            sinon.stub(IdToken, "extractIdToken").returns(idTokenClaims);
            const idToken = new IdToken(TEST_TOKENS.IDTOKEN_V2, cryptoInterface);
            const clientInfo = buildClientInfo(TEST_DATA_CLIENT_INFO.TEST_RAW_CLIENT_INFO, cryptoInterface);
            const testAccount = Account.createAccount(idToken, clientInfo, cryptoInterface);
            const loginRequest: AuthenticationParameters = {
                account: testAccount
            };
            const codeRequestParams = new ServerCodeRequestParameters(
                aadAuthority,
                TEST_CONFIG.MSAL_CLIENT_ID,
                loginRequest,
                null,
                TEST_URIS.TEST_REDIR_URI,
                cryptoInterface,
                true
            );
            expect(codeRequestParams.account).to.be.deep.eq(testAccount);
        });

        it("throws error if scopes are required and not provided", () => {
            const loginRequest: AuthenticationParameters = {};
            expect(() => new ServerCodeRequestParameters(
                aadAuthority,
                TEST_CONFIG.MSAL_CLIENT_ID,
                loginRequest,
                null,
                TEST_URIS.TEST_REDIR_URI,
                cryptoInterface,
                false
            )).to.throw(ClientConfigurationErrorMessage.emptyScopesError.desc);
        });
    });

    describe("hasSSOParam()", () => {

        let idToken: IdToken;
        let clientInfo: ClientInfo;
        let loginRequest: AuthenticationParameters;
        let testAccount: Account;
        beforeEach(() => {
            const idTokenClaims: IdTokenClaims = {
                "ver": "2.0",
                "iss": `${TEST_URIS.DEFAULT_INSTANCE}9188040d-6c67-4c5b-b112-36a304b66dad/v2.0`,
                "sub": "AAAAAAAAAAAAAAAAAAAAAIkzqFVrSaSaFHy782bbtaQ",
                "exp": "1536361411",
                "name": "Abe Lincoln",
                "preferred_username": "AbeLi@microsoft.com",
                "oid": "00000000-0000-0000-66f3-3332eca7ea81",
                "tid": "3338040d-6c67-4c5b-b112-36a304b66dad",
                "sid": "test_session_id",
                "nonce": "123523"
            };
            sinon.stub(IdToken, "extractIdToken").returns(idTokenClaims);
            idToken = new IdToken(TEST_TOKENS.IDTOKEN_V2, cryptoInterface);
            clientInfo = buildClientInfo(TEST_DATA_CLIENT_INFO.TEST_RAW_CLIENT_INFO, cryptoInterface);
            loginRequest = {};
            testAccount = Account.createAccount(idToken, clientInfo, cryptoInterface);
        });

        it("Returns true if account is given in constructor", () => {
            const codeRequestParams = new ServerCodeRequestParameters(
                aadAuthority,
                TEST_CONFIG.MSAL_CLIENT_ID,
                loginRequest,
                testAccount,
                TEST_URIS.TEST_REDIR_URI,
                cryptoInterface,
                true
            );
            expect(codeRequestParams.hasSSOParam()).to.be.true;
        });

        it("Returns true if account is provided in the request", () => {
            loginRequest = {
                account: testAccount
            };
            const codeRequestParams = new ServerCodeRequestParameters(
                aadAuthority,
                TEST_CONFIG.MSAL_CLIENT_ID,
                loginRequest,
                null,
                TEST_URIS.TEST_REDIR_URI,
                cryptoInterface,
                true
            );
            expect(codeRequestParams.hasSSOParam()).to.be.true;
        });

        it("Returns true if sid is provided in the request", () => {
            loginRequest = {
                sid: "testSid"
            };
            const codeRequestParams = new ServerCodeRequestParameters(
                aadAuthority,
                TEST_CONFIG.MSAL_CLIENT_ID,
                loginRequest,
                null,
                TEST_URIS.TEST_REDIR_URI,
                cryptoInterface,
                true
            );
            expect(codeRequestParams.hasSSOParam()).to.be.true;
        });

        it("Returns true if login_hint is provided in the request", () => {
            loginRequest = {
                loginHint: "thisIsALoginHint"
            };
            const codeRequestParams = new ServerCodeRequestParameters(
                aadAuthority,
                TEST_CONFIG.MSAL_CLIENT_ID,
                loginRequest,
                null,
                TEST_URIS.TEST_REDIR_URI,
                cryptoInterface,
                true
            );
            expect(codeRequestParams.hasSSOParam()).to.be.true;
        });

        it("Returns false if no account object reference is available and no sid or login_hint is given in the request", () => {
            const codeRequestParams = new ServerCodeRequestParameters(
                aadAuthority,
                TEST_CONFIG.MSAL_CLIENT_ID,
                loginRequest,
                null,
                TEST_URIS.TEST_REDIR_URI,
                cryptoInterface,
                true
            );
            expect(codeRequestParams.hasSSOParam()).to.be.false;
        });
    });

    describe("populateQueryParams()", () => {

        let idToken: IdToken;
        let clientInfo: ClientInfo;
        let loginRequest: AuthenticationParameters;
        let testAccount: Account;
        let idTokenClaims: IdTokenClaims;
        beforeEach(() => {
            idTokenClaims = {
                "ver": "2.0",
                "iss": `${TEST_URIS.DEFAULT_INSTANCE}9188040d-6c67-4c5b-b112-36a304b66dad/v2.0`,
                "sub": "AAAAAAAAAAAAAAAAAAAAAIkzqFVrSaSaFHy782bbtaQ",
                "exp": "1536361411",
                "name": "Abe Lincoln",
                "preferred_username": "AbeLi@microsoft.com",
                "oid": "00000000-0000-0000-66f3-3332eca7ea81",
                "tid": "3338040d-6c67-4c5b-b112-36a304b66dad",
                "sid": "test_session_id",
                "nonce": "123523"
            };
            sinon.stub(IdToken, "extractIdToken").returns(idTokenClaims);
            idToken = new IdToken(TEST_TOKENS.IDTOKEN_V2, cryptoInterface);
            clientInfo = buildClientInfo(TEST_DATA_CLIENT_INFO.TEST_RAW_CLIENT_INFO, cryptoInterface);
            loginRequest = {};
            testAccount = Account.createAccount(idToken, clientInfo, cryptoInterface);
        });

        it("throws error if prompt is not valid", () => {
            loginRequest = {
                prompt: "thisIsNotAValidPromptVal"
            };
            const codeRequestParams = new ServerCodeRequestParameters(
                aadAuthority,
                TEST_CONFIG.MSAL_CLIENT_ID,
                loginRequest,
                null,
                TEST_URIS.TEST_REDIR_URI,
                cryptoInterface,
                true
            );
            expect(() => codeRequestParams.populateQueryParams()).to.throw(ClientConfigurationErrorMessage.invalidPrompt.desc);
            expect(() => codeRequestParams.populateQueryParams()).to.throw(ClientConfigurationError);
        });

        it("adds sid from account claims to query parameters if prompt === NONE", () => {
            loginRequest = {
                prompt: PromptValue.NONE
            };
            const codeRequestParams = new ServerCodeRequestParameters(
                aadAuthority,
                TEST_CONFIG.MSAL_CLIENT_ID,
                loginRequest,
                testAccount,
                TEST_URIS.TEST_REDIR_URI,
                cryptoInterface,
                true
            );
            codeRequestParams.populateQueryParams();
            expect(codeRequestParams.queryParameters).to.include(`${SSOTypes.SID}=${idTokenClaims.sid}`);
        });

        it("does not add sid from account claims to query parameters if prompt != NONE", () => {
            const codeRequestParams = new ServerCodeRequestParameters(
                aadAuthority,
                TEST_CONFIG.MSAL_CLIENT_ID,
                loginRequest,
                testAccount,
                TEST_URIS.TEST_REDIR_URI,
                cryptoInterface,
                true
            );
            codeRequestParams.populateQueryParams();
            expect(codeRequestParams.queryParameters).to.not.include(`${SSOTypes.SID}=${idTokenClaims.sid}`);
        });

        it("adds login_hint from account claims to query parameters if sid is not present", () => {
            sinon.restore();
            idTokenClaims = {
                "ver": "2.0",
                "iss": `${TEST_URIS.DEFAULT_INSTANCE}9188040d-6c67-4c5b-b112-36a304b66dad/v2.0`,
                "sub": "AAAAAAAAAAAAAAAAAAAAAIkzqFVrSaSaFHy782bbtaQ",
                "exp": "1536361411",
                "name": "Abe Lincoln",
                "preferred_username": "AbeLi@microsoft.com",
                "oid": "00000000-0000-0000-66f3-3332eca7ea81",
                "tid": "3338040d-6c67-4c5b-b112-36a304b66dad",
                "nonce": "123523"
            };
            sinon.stub(IdToken, "extractIdToken").returns(idTokenClaims);
            idToken = new IdToken(TEST_TOKENS.IDTOKEN_V2, cryptoInterface);
            testAccount = Account.createAccount(idToken, clientInfo, cryptoInterface);
            const codeRequestParams = new ServerCodeRequestParameters(
                aadAuthority,
                TEST_CONFIG.MSAL_CLIENT_ID,
                loginRequest,
                testAccount,
                TEST_URIS.TEST_REDIR_URI,
                cryptoInterface,
                true
            );
            codeRequestParams.populateQueryParams();
            expect(codeRequestParams.queryParameters).to.include(`${SSOTypes.LOGIN_HINT}=${encodeURIComponent(idTokenClaims.preferred_username)}`);
        });

        it("adds sid from request to query parameters if prompt === NONE", () => {
            loginRequest = {
                sid: "thisIsASid",
                prompt: PromptValue.NONE
            };
            const codeRequestParams = new ServerCodeRequestParameters(
                aadAuthority,
                TEST_CONFIG.MSAL_CLIENT_ID,
                loginRequest,
                null,
                TEST_URIS.TEST_REDIR_URI,
                cryptoInterface,
                true
            );
            codeRequestParams.populateQueryParams();
            expect(codeRequestParams.queryParameters).to.include(`${SSOTypes.SID}=${loginRequest.sid}`);
        });

        it("does not add sid from request to query parameters if prompt != NONE", () => {
            loginRequest = {
                sid: "thisIsASid"
            };
            const codeRequestParams = new ServerCodeRequestParameters(
                aadAuthority,
                TEST_CONFIG.MSAL_CLIENT_ID,
                loginRequest,
                null,
                TEST_URIS.TEST_REDIR_URI,
                cryptoInterface,
                true
            );
            codeRequestParams.populateQueryParams();
            expect(codeRequestParams.queryParameters).to.not.include(`${SSOTypes.SID}=${idTokenClaims.sid}`);
        });

        it("adds login_hint from request to query parameters if sid is not present", () => {
            loginRequest = {
                loginHint: "thisIsALoginHint"
            };
            const codeRequestParams = new ServerCodeRequestParameters(
                aadAuthority,
                TEST_CONFIG.MSAL_CLIENT_ID,
                loginRequest,
                null,
                TEST_URIS.TEST_REDIR_URI,
                cryptoInterface,
                true
            );
            codeRequestParams.populateQueryParams();
            expect(codeRequestParams.queryParameters).to.include(`${SSOTypes.LOGIN_HINT}=${loginRequest.loginHint}`);
        });

        it("adds upn from adal token to query parameters as login_hint", () => {
            sinon.restore();
            const adalTokenClaims = {
                "iss": "https://sts.windows.net/fa15d692-e9c7-4460-a743-29f29522229/",
                "exp": "1537237006",
                "name": "abeli",
                "oid": "02223b6b-aa1d-42d4-9ec0-1b2bb9194438",
                "sub": "l3_roISQU222bULS9yi2k0XpqpOiMz5H3ZACo1GeXA",
                "tid": "fa15d692-e9c7-4460-a743-29f2956fd429",
                "upn": "abeli@microsoft.com",
                "ver": "1.0"
            };
            sinon.stub(IdToken, "extractIdToken").returns(adalTokenClaims);
            const adalToken = new IdToken(TEST_TOKENS.IDTOKEN_V1, cryptoInterface);

            const codeRequestParams = new ServerCodeRequestParameters(
                aadAuthority,
                TEST_CONFIG.MSAL_CLIENT_ID,
                loginRequest,
                null,
                TEST_URIS.TEST_REDIR_URI,
                cryptoInterface,
                true
            );

            codeRequestParams.populateQueryParams(adalToken);
            expect(codeRequestParams.queryParameters).to.include(`${SSOTypes.LOGIN_HINT}=${encodeURIComponent(adalTokenClaims.upn)}`);
        });

        it("sanitizeEQParams() removes BlacklistedEQParams from extraQueryParameters string", () => {
            const sidVal = "thisIsASid";
            const loginHintVal = "thisIsALoginHint";
            loginRequest = {
                extraQueryParameters: {
                    sid: sidVal,
                    login_hint: loginHintVal
                }
            };
            const codeRequestParams = new ServerCodeRequestParameters(
                aadAuthority,
                TEST_CONFIG.MSAL_CLIENT_ID,
                loginRequest,
                null,
                TEST_URIS.TEST_REDIR_URI,
                cryptoInterface,
                true
            );
            codeRequestParams.populateQueryParams();
            expect(codeRequestParams.queryParameters).to.be.empty;
            expect(codeRequestParams.extraQueryParameters).to.be.empty;
        });

        it("sanitizeEQParams() removes domain hint if sid is provided", () => {
            const sidVal = "thisIsASid";
            loginRequest = {
                sid: sidVal,
                prompt: PromptValue.NONE,
                extraQueryParameters: {
                    domain_hint: "domainHintTest"
                }
            };
            const codeRequestParams = new ServerCodeRequestParameters(
                aadAuthority,
                TEST_CONFIG.MSAL_CLIENT_ID,
                loginRequest,
                null,
                TEST_URIS.TEST_REDIR_URI,
                cryptoInterface,
                true
            );
            codeRequestParams.populateQueryParams();
            expect(codeRequestParams.queryParameters).to.include(`${SSOTypes.SID}=${loginRequest.sid}`);
            expect(codeRequestParams.extraQueryParameters).to.be.empty;
        });

        it("extraQueryParameters from request are successfully added to extraQueryParameters string", () => {
            const sidVal = "thisIsASid";
            const val1 = "val1";
            const val2 = "val2";
            loginRequest = {
                sid: sidVal,
                prompt: PromptValue.NONE,
                extraQueryParameters: {
                    param1: val1,
                    param2: val2
                }
            };
            const codeRequestParams = new ServerCodeRequestParameters(
                aadAuthority,
                TEST_CONFIG.MSAL_CLIENT_ID,
                loginRequest,
                null,
                TEST_URIS.TEST_REDIR_URI,
                cryptoInterface,
                true
            );
            codeRequestParams.populateQueryParams();
            expect(codeRequestParams.queryParameters).to.include(`${SSOTypes.SID}=${loginRequest.sid}`);
            expect(codeRequestParams.extraQueryParameters).to.include(`param1=${val1}&param2=${val2}`);
        });
    });

    describe("createNavigateUrl()", () => {

        let idToken: IdToken;
        let clientInfo: ClientInfo;
        let loginRequest: AuthenticationParameters;
        let testAccount: Account;
        let idTokenClaims: IdTokenClaims;
        beforeEach(() => {
            idTokenClaims = {
                "ver": "2.0",
                "iss": `${TEST_URIS.DEFAULT_INSTANCE}9188040d-6c67-4c5b-b112-36a304b66dad/v2.0`,
                "sub": "AAAAAAAAAAAAAAAAAAAAAIkzqFVrSaSaFHy782bbtaQ",
                "exp": "1536361411",
                "name": "Abe Lincoln",
                "preferred_username": "AbeLi@microsoft.com",
                "oid": "00000000-0000-0000-66f3-3332eca7ea81",
                "tid": "3338040d-6c67-4c5b-b112-36a304b66dad",
                "sid": "test_session_id",
                "nonce": "123523"
            };
            sinon.stub(IdToken, "extractIdToken").returns(idTokenClaims);
            idToken = new IdToken(TEST_TOKENS.IDTOKEN_V2, cryptoInterface);
            clientInfo = buildClientInfo(TEST_DATA_CLIENT_INFO.TEST_RAW_CLIENT_INFO, cryptoInterface);
            loginRequest = {};
            testAccount = Account.createAccount(idToken, clientInfo, cryptoInterface);
            sinon.stub(AadAuthority.prototype, <any>"discoverEndpoints").resolves(DEFAULT_OPENID_CONFIG_RESPONSE);
        });

        it("creates a url with default parameters if no request or SSO is being done", async () => {
            await aadAuthority.resolveEndpointsAsync();
            const codeRequestParams = new ServerCodeRequestParameters(
                aadAuthority,
                TEST_CONFIG.MSAL_CLIENT_ID,
                loginRequest,
                null,
                TEST_URIS.TEST_REDIR_URI,
                cryptoInterface,
                true
            );
            codeRequestParams.populateQueryParams();
            const navUrl = await codeRequestParams.createNavigateUrl();
            expect(navUrl).to.contain(DEFAULT_OPENID_CONFIG_RESPONSE.body.authorization_endpoint.replace("{tenant}", "common"));
            expect(navUrl).to.contain(`${AADServerParamKeys.RESPONSE_TYPE}=${Constants.CODE_RESPONSE_TYPE}`);
            expect(navUrl).to.contain(`${AADServerParamKeys.SCOPE}=${encodeURIComponent(codeRequestParams.scopes.printScopes())}`);
            expect(navUrl).to.contain(`${AADServerParamKeys.CLIENT_ID}=${encodeURIComponent(TEST_CONFIG.MSAL_CLIENT_ID)}`);
            expect(navUrl).to.contain(`${AADServerParamKeys.REDIRECT_URI}=${encodeURIComponent(TEST_URIS.TEST_REDIR_URI)}`);
            expect(navUrl).to.contain(`${AADServerParamKeys.STATE}=${encodeURIComponent(RANDOM_TEST_GUID)}`);
            expect(navUrl).to.contain(`${AADServerParamKeys.NONCE}=${encodeURIComponent(RANDOM_TEST_GUID)}`);
            expect(navUrl).to.contain(`${AADServerParamKeys.CLIENT_INFO}=1`);
            expect(navUrl).to.contain(`${AADServerParamKeys.X_CLIENT_SKU}=${encodeURIComponent(codeRequestParams.xClientSku)}`);
            expect(navUrl).to.contain(`${AADServerParamKeys.X_CLIENT_VER}=${encodeURIComponent(codeRequestParams.xClientVer)}`);
            expect(navUrl).to.contain(`${AADServerParamKeys.CODE_CHALLENGE}=${encodeURIComponent(codeRequestParams.generatedPkce.challenge)}`);
            expect(navUrl).to.contain(`${AADServerParamKeys.CODE_CHALLENGE_METHOD}=${Constants.S256_CODE_CHALLENGE_METHOD}`);
            expect(navUrl).to.contain(`${AADServerParamKeys.CLIENT_REQUEST_ID}=${encodeURIComponent(RANDOM_TEST_GUID)}`);
            expect(navUrl).to.contain(`${AADServerParamKeys.RESPONSE_MODE}=${Constants.FRAGMENT_RESPONSE_MODE}`);
            expect(navUrl).to.not.contain(`${AADServerParamKeys.RESOURCE}`);
            expect(navUrl).to.not.contain(`${AADServerParamKeys.PROMPT}`);
            expect(navUrl).to.not.contain(`${AADServerParamKeys.CLAIMS}`);
            expect(codeRequestParams.queryParameters).to.be.empty;
            expect(codeRequestParams.extraQueryParameters).to.be.empty;
        });

        it("creates a url with the resource from the request", async () => {
            await aadAuthority.resolveEndpointsAsync();
            loginRequest = {
                resource: "https://www.contoso.com/resource"
            };
            const codeRequestParams = new ServerCodeRequestParameters(
                aadAuthority,
                TEST_CONFIG.MSAL_CLIENT_ID,
                loginRequest,
                null,
                TEST_URIS.TEST_REDIR_URI,
                cryptoInterface,
                true
            );
            codeRequestParams.populateQueryParams();
            const navUrl = await codeRequestParams.createNavigateUrl();
            expect(navUrl).to.contain(DEFAULT_OPENID_CONFIG_RESPONSE.body.authorization_endpoint.replace("{tenant}", "common"));
            expect(navUrl).to.contain(`${AADServerParamKeys.RESPONSE_TYPE}=${Constants.CODE_RESPONSE_TYPE}`);
            expect(navUrl).to.contain(`${AADServerParamKeys.SCOPE}=${encodeURIComponent(codeRequestParams.scopes.printScopes())}`);
            expect(navUrl).to.contain(`${AADServerParamKeys.CLIENT_ID}=${encodeURIComponent(TEST_CONFIG.MSAL_CLIENT_ID)}`);
            expect(navUrl).to.contain(`${AADServerParamKeys.REDIRECT_URI}=${encodeURIComponent(TEST_URIS.TEST_REDIR_URI)}`);
            expect(navUrl).to.contain(`${AADServerParamKeys.STATE}=${encodeURIComponent(RANDOM_TEST_GUID)}`);
            expect(navUrl).to.contain(`${AADServerParamKeys.NONCE}=${encodeURIComponent(RANDOM_TEST_GUID)}`);
            expect(navUrl).to.contain(`${AADServerParamKeys.CLIENT_INFO}=1`);
            expect(navUrl).to.contain(`${AADServerParamKeys.X_CLIENT_SKU}=${encodeURIComponent(codeRequestParams.xClientSku)}`);
            expect(navUrl).to.contain(`${AADServerParamKeys.X_CLIENT_VER}=${encodeURIComponent(codeRequestParams.xClientVer)}`);
            expect(navUrl).to.contain(`${AADServerParamKeys.CODE_CHALLENGE}=${encodeURIComponent(codeRequestParams.generatedPkce.challenge)}`);
            expect(navUrl).to.contain(`${AADServerParamKeys.CODE_CHALLENGE_METHOD}=${Constants.S256_CODE_CHALLENGE_METHOD}`);
            expect(navUrl).to.contain(`${AADServerParamKeys.CLIENT_REQUEST_ID}=${encodeURIComponent(RANDOM_TEST_GUID)}`);
            expect(navUrl).to.contain(`${AADServerParamKeys.RESPONSE_MODE}=${Constants.FRAGMENT_RESPONSE_MODE}`);
            expect(navUrl).to.contain(`${AADServerParamKeys.RESOURCE}=${encodeURIComponent(loginRequest.resource)}`);
            expect(navUrl).to.not.contain(`${AADServerParamKeys.PROMPT}`);
            expect(navUrl).to.not.contain(`${AADServerParamKeys.CLAIMS}`);
            expect(codeRequestParams.queryParameters).to.be.empty;
            expect(codeRequestParams.extraQueryParameters).to.be.empty;
        });

        it("creates a url with the prompt value from the request", async () => {
            await aadAuthority.resolveEndpointsAsync();
            loginRequest = {
                prompt: PromptValue.SELECT_ACCOUNT
            };
            const codeRequestParams = new ServerCodeRequestParameters(
                aadAuthority,
                TEST_CONFIG.MSAL_CLIENT_ID,
                loginRequest,
                null,
                TEST_URIS.TEST_REDIR_URI,
                cryptoInterface,
                true
            );
            codeRequestParams.populateQueryParams();
            const navUrl = await codeRequestParams.createNavigateUrl();
            expect(navUrl).to.contain(DEFAULT_OPENID_CONFIG_RESPONSE.body.authorization_endpoint.replace("{tenant}", "common"));
            expect(navUrl).to.contain(`${AADServerParamKeys.RESPONSE_TYPE}=${Constants.CODE_RESPONSE_TYPE}`);
            expect(navUrl).to.contain(`${AADServerParamKeys.SCOPE}=${encodeURIComponent(codeRequestParams.scopes.printScopes())}`);
            expect(navUrl).to.contain(`${AADServerParamKeys.CLIENT_ID}=${encodeURIComponent(TEST_CONFIG.MSAL_CLIENT_ID)}`);
            expect(navUrl).to.contain(`${AADServerParamKeys.REDIRECT_URI}=${encodeURIComponent(TEST_URIS.TEST_REDIR_URI)}`);
            expect(navUrl).to.contain(`${AADServerParamKeys.STATE}=${encodeURIComponent(RANDOM_TEST_GUID)}`);
            expect(navUrl).to.contain(`${AADServerParamKeys.NONCE}=${encodeURIComponent(RANDOM_TEST_GUID)}`);
            expect(navUrl).to.contain(`${AADServerParamKeys.CLIENT_INFO}=1`);
            expect(navUrl).to.contain(`${AADServerParamKeys.X_CLIENT_SKU}=${encodeURIComponent(codeRequestParams.xClientSku)}`);
            expect(navUrl).to.contain(`${AADServerParamKeys.X_CLIENT_VER}=${encodeURIComponent(codeRequestParams.xClientVer)}`);
            expect(navUrl).to.contain(`${AADServerParamKeys.CODE_CHALLENGE}=${encodeURIComponent(codeRequestParams.generatedPkce.challenge)}`);
            expect(navUrl).to.contain(`${AADServerParamKeys.CODE_CHALLENGE_METHOD}=${Constants.S256_CODE_CHALLENGE_METHOD}`);
            expect(navUrl).to.contain(`${AADServerParamKeys.CLIENT_REQUEST_ID}=${encodeURIComponent(RANDOM_TEST_GUID)}`);
            expect(navUrl).to.contain(`${AADServerParamKeys.RESPONSE_MODE}=${Constants.FRAGMENT_RESPONSE_MODE}`);
            expect(navUrl).to.not.contain(`${AADServerParamKeys.RESOURCE}`);
            expect(navUrl).to.contain(`${AADServerParamKeys.PROMPT}=${encodeURIComponent(loginRequest.prompt)}`);
            expect(navUrl).to.not.contain(`${AADServerParamKeys.CLAIMS}`);
            expect(codeRequestParams.queryParameters).to.be.empty;
            expect(codeRequestParams.extraQueryParameters).to.be.empty;
        });

<<<<<<< HEAD
        it("creates a url with the claims request from the request", async () => {
            await aadAuthority.resolveEndpointsAsync();
            const claimsString = JSON.stringify({
                "param1": "val1",
                "param2": "val2"
            });
            loginRequest = {
                claimsRequest: claimsString
            };
            const codeRequestParams = new ServerCodeRequestParameters(
                aadAuthority,
                TEST_CONFIG.MSAL_CLIENT_ID,
                loginRequest,
                null,
                TEST_URIS.TEST_REDIR_URI,
                cryptoInterface,
                true
            );
            codeRequestParams.populateQueryParams();
            const navUrl = await codeRequestParams.createNavigateUrl();
            expect(navUrl).to.contain(DEFAULT_OPENID_CONFIG_RESPONSE.body.authorization_endpoint.replace("{tenant}", "common"));
            expect(navUrl).to.contain(`${AADServerParamKeys.RESPONSE_TYPE}=${Constants.CODE_RESPONSE_TYPE}`);
            expect(navUrl).to.contain(`${AADServerParamKeys.SCOPE}=${encodeURIComponent(codeRequestParams.scopes.printScopes())}`);
            expect(navUrl).to.contain(`${AADServerParamKeys.CLIENT_ID}=${encodeURIComponent(TEST_CONFIG.MSAL_CLIENT_ID)}`);
            expect(navUrl).to.contain(`${AADServerParamKeys.REDIRECT_URI}=${encodeURIComponent(TEST_URIS.TEST_REDIR_URI)}`);
            expect(navUrl).to.contain(`${AADServerParamKeys.STATE}=${encodeURIComponent(RANDOM_TEST_GUID)}`);
            expect(navUrl).to.contain(`${AADServerParamKeys.NONCE}=${encodeURIComponent(RANDOM_TEST_GUID)}`);
            expect(navUrl).to.contain(`${AADServerParamKeys.CLIENT_INFO}=1`);
            expect(navUrl).to.contain(`${AADServerParamKeys.X_CLIENT_SKU}=${encodeURIComponent(codeRequestParams.xClientSku)}`);
            expect(navUrl).to.contain(`${AADServerParamKeys.X_CLIENT_VER}=${encodeURIComponent(codeRequestParams.xClientVer)}`);
            expect(navUrl).to.contain(`${AADServerParamKeys.CODE_CHALLENGE}=${encodeURIComponent(codeRequestParams.generatedPkce.challenge)}`);
            expect(navUrl).to.contain(`${AADServerParamKeys.CODE_CHALLENGE_METHOD}=${Constants.S256_CODE_CHALLENGE_METHOD}`);
            expect(navUrl).to.contain(`${AADServerParamKeys.CLIENT_REQUEST_ID}=${encodeURIComponent(RANDOM_TEST_GUID)}`);
            expect(navUrl).to.contain(`${AADServerParamKeys.RESPONSE_MODE}=${Constants.FRAGMENT_RESPONSE_MODE}`);
            expect(navUrl).to.not.contain(`${AADServerParamKeys.RESOURCE}}`);
            expect(navUrl).to.not.contain(`${AADServerParamKeys.PROMPT}`);
            expect(navUrl).to.contain(`${AADServerParamKeys.CLAIMS}=${encodeURIComponent(loginRequest.claimsRequest)}`);
            expect(codeRequestParams.queryParameters).to.be.empty;
            expect(codeRequestParams.extraQueryParameters).to.be.empty;
        });

=======
>>>>>>> dd5d2e08
        it("creates a url with the SSO parameters in query parameters", async () => {
            await aadAuthority.resolveEndpointsAsync();
            const codeRequestParams = new ServerCodeRequestParameters(
                aadAuthority,
                TEST_CONFIG.MSAL_CLIENT_ID,
                loginRequest,
                testAccount,
                TEST_URIS.TEST_REDIR_URI,
                cryptoInterface,
                true
            );
            codeRequestParams.populateQueryParams();
            const navUrl = await codeRequestParams.createNavigateUrl();
            expect(navUrl).to.contain(DEFAULT_OPENID_CONFIG_RESPONSE.body.authorization_endpoint.replace("{tenant}", "common"));
            expect(navUrl).to.contain(`${AADServerParamKeys.RESPONSE_TYPE}=${Constants.CODE_RESPONSE_TYPE}`);
            expect(navUrl).to.contain(`${AADServerParamKeys.SCOPE}=${encodeURIComponent(codeRequestParams.scopes.printScopes())}`);
            expect(navUrl).to.contain(`${AADServerParamKeys.CLIENT_ID}=${encodeURIComponent(TEST_CONFIG.MSAL_CLIENT_ID)}`);
            expect(navUrl).to.contain(`${AADServerParamKeys.REDIRECT_URI}=${encodeURIComponent(TEST_URIS.TEST_REDIR_URI)}`);
            expect(navUrl).to.contain(`${AADServerParamKeys.STATE}=${encodeURIComponent(RANDOM_TEST_GUID)}`);
            expect(navUrl).to.contain(`${AADServerParamKeys.NONCE}=${encodeURIComponent(RANDOM_TEST_GUID)}`);
            expect(navUrl).to.contain(`${AADServerParamKeys.CLIENT_INFO}=1`);
            expect(navUrl).to.contain(`${AADServerParamKeys.X_CLIENT_SKU}=${encodeURIComponent(codeRequestParams.xClientSku)}`);
            expect(navUrl).to.contain(`${AADServerParamKeys.X_CLIENT_VER}=${encodeURIComponent(codeRequestParams.xClientVer)}`);
            expect(navUrl).to.contain(`${AADServerParamKeys.CODE_CHALLENGE}=${encodeURIComponent(codeRequestParams.generatedPkce.challenge)}`);
            expect(navUrl).to.contain(`${AADServerParamKeys.CODE_CHALLENGE_METHOD}=${Constants.S256_CODE_CHALLENGE_METHOD}`);
            expect(navUrl).to.contain(`${AADServerParamKeys.CLIENT_REQUEST_ID}=${encodeURIComponent(RANDOM_TEST_GUID)}`);
            expect(navUrl).to.contain(`${AADServerParamKeys.RESPONSE_MODE}=${Constants.FRAGMENT_RESPONSE_MODE}`);
            expect(navUrl).to.contain(`${SSOTypes.LOGIN_HINT}=${encodeURIComponent(idTokenClaims.preferred_username)}`);
            expect(navUrl).to.not.contain(`${AADServerParamKeys.RESOURCE}`);
            expect(navUrl).to.not.contain(`${AADServerParamKeys.PROMPT}`);
            expect(navUrl).to.not.contain(`${AADServerParamKeys.CLAIMS}`);
            expect(codeRequestParams.queryParameters).to.be.eq(`${SSOTypes.LOGIN_HINT}=${encodeURIComponent(idTokenClaims.preferred_username)}`);
            expect(codeRequestParams.extraQueryParameters).to.be.empty;
        });

        it("creates a url with the extraQueryParameters from the request", async () => {
            await aadAuthority.resolveEndpointsAsync();
            const val1 = "val1";
            const val2 = "val2";
            loginRequest = {
                extraQueryParameters: {
                    param1: val1,
                    param2: val2
                }
            };
            const codeRequestParams = new ServerCodeRequestParameters(
                aadAuthority,
                TEST_CONFIG.MSAL_CLIENT_ID,
                loginRequest,
                null,
                TEST_URIS.TEST_REDIR_URI,
                cryptoInterface,
                true
            );
            codeRequestParams.populateQueryParams();
            const navUrl = await codeRequestParams.createNavigateUrl();
            expect(navUrl).to.contain(DEFAULT_OPENID_CONFIG_RESPONSE.body.authorization_endpoint.replace("{tenant}", "common"));
            expect(navUrl).to.contain(`${AADServerParamKeys.RESPONSE_TYPE}=${Constants.CODE_RESPONSE_TYPE}`);
            expect(navUrl).to.contain(`${AADServerParamKeys.SCOPE}=${encodeURIComponent(codeRequestParams.scopes.printScopes())}`);
            expect(navUrl).to.contain(`${AADServerParamKeys.CLIENT_ID}=${encodeURIComponent(TEST_CONFIG.MSAL_CLIENT_ID)}`);
            expect(navUrl).to.contain(`${AADServerParamKeys.REDIRECT_URI}=${encodeURIComponent(TEST_URIS.TEST_REDIR_URI)}`);
            expect(navUrl).to.contain(`${AADServerParamKeys.STATE}=${encodeURIComponent(RANDOM_TEST_GUID)}`);
            expect(navUrl).to.contain(`${AADServerParamKeys.NONCE}=${encodeURIComponent(RANDOM_TEST_GUID)}`);
            expect(navUrl).to.contain(`${AADServerParamKeys.CLIENT_INFO}=1`);
            expect(navUrl).to.contain(`${AADServerParamKeys.X_CLIENT_SKU}=${encodeURIComponent(codeRequestParams.xClientSku)}`);
            expect(navUrl).to.contain(`${AADServerParamKeys.X_CLIENT_VER}=${encodeURIComponent(codeRequestParams.xClientVer)}`);
            expect(navUrl).to.contain(`${AADServerParamKeys.CODE_CHALLENGE}=${encodeURIComponent(codeRequestParams.generatedPkce.challenge)}`);
            expect(navUrl).to.contain(`${AADServerParamKeys.CODE_CHALLENGE_METHOD}=${Constants.S256_CODE_CHALLENGE_METHOD}`);
            expect(navUrl).to.contain(`${AADServerParamKeys.CLIENT_REQUEST_ID}=${encodeURIComponent(RANDOM_TEST_GUID)}`);
            expect(navUrl).to.contain(`${AADServerParamKeys.RESPONSE_MODE}=${Constants.FRAGMENT_RESPONSE_MODE}`);
            expect(navUrl).to.not.contain(`${AADServerParamKeys.RESOURCE}`);
            expect(navUrl).to.not.contain(`${AADServerParamKeys.PROMPT}`);
            expect(navUrl).to.not.contain(`${AADServerParamKeys.CLAIMS}`);
            expect(navUrl).to.include(`param1=${val1}&param2=${val2}`);
            expect(codeRequestParams.queryParameters).to.empty;
            expect(codeRequestParams.extraQueryParameters).to.be.eq(`param1=${val1}&param2=${val2}`);
        });
    });
});<|MERGE_RESOLUTION|>--- conflicted
+++ resolved
@@ -694,50 +694,6 @@
             expect(codeRequestParams.extraQueryParameters).to.be.empty;
         });
 
-<<<<<<< HEAD
-        it("creates a url with the claims request from the request", async () => {
-            await aadAuthority.resolveEndpointsAsync();
-            const claimsString = JSON.stringify({
-                "param1": "val1",
-                "param2": "val2"
-            });
-            loginRequest = {
-                claimsRequest: claimsString
-            };
-            const codeRequestParams = new ServerCodeRequestParameters(
-                aadAuthority,
-                TEST_CONFIG.MSAL_CLIENT_ID,
-                loginRequest,
-                null,
-                TEST_URIS.TEST_REDIR_URI,
-                cryptoInterface,
-                true
-            );
-            codeRequestParams.populateQueryParams();
-            const navUrl = await codeRequestParams.createNavigateUrl();
-            expect(navUrl).to.contain(DEFAULT_OPENID_CONFIG_RESPONSE.body.authorization_endpoint.replace("{tenant}", "common"));
-            expect(navUrl).to.contain(`${AADServerParamKeys.RESPONSE_TYPE}=${Constants.CODE_RESPONSE_TYPE}`);
-            expect(navUrl).to.contain(`${AADServerParamKeys.SCOPE}=${encodeURIComponent(codeRequestParams.scopes.printScopes())}`);
-            expect(navUrl).to.contain(`${AADServerParamKeys.CLIENT_ID}=${encodeURIComponent(TEST_CONFIG.MSAL_CLIENT_ID)}`);
-            expect(navUrl).to.contain(`${AADServerParamKeys.REDIRECT_URI}=${encodeURIComponent(TEST_URIS.TEST_REDIR_URI)}`);
-            expect(navUrl).to.contain(`${AADServerParamKeys.STATE}=${encodeURIComponent(RANDOM_TEST_GUID)}`);
-            expect(navUrl).to.contain(`${AADServerParamKeys.NONCE}=${encodeURIComponent(RANDOM_TEST_GUID)}`);
-            expect(navUrl).to.contain(`${AADServerParamKeys.CLIENT_INFO}=1`);
-            expect(navUrl).to.contain(`${AADServerParamKeys.X_CLIENT_SKU}=${encodeURIComponent(codeRequestParams.xClientSku)}`);
-            expect(navUrl).to.contain(`${AADServerParamKeys.X_CLIENT_VER}=${encodeURIComponent(codeRequestParams.xClientVer)}`);
-            expect(navUrl).to.contain(`${AADServerParamKeys.CODE_CHALLENGE}=${encodeURIComponent(codeRequestParams.generatedPkce.challenge)}`);
-            expect(navUrl).to.contain(`${AADServerParamKeys.CODE_CHALLENGE_METHOD}=${Constants.S256_CODE_CHALLENGE_METHOD}`);
-            expect(navUrl).to.contain(`${AADServerParamKeys.CLIENT_REQUEST_ID}=${encodeURIComponent(RANDOM_TEST_GUID)}`);
-            expect(navUrl).to.contain(`${AADServerParamKeys.RESPONSE_MODE}=${Constants.FRAGMENT_RESPONSE_MODE}`);
-            expect(navUrl).to.not.contain(`${AADServerParamKeys.RESOURCE}}`);
-            expect(navUrl).to.not.contain(`${AADServerParamKeys.PROMPT}`);
-            expect(navUrl).to.contain(`${AADServerParamKeys.CLAIMS}=${encodeURIComponent(loginRequest.claimsRequest)}`);
-            expect(codeRequestParams.queryParameters).to.be.empty;
-            expect(codeRequestParams.extraQueryParameters).to.be.empty;
-        });
-
-=======
->>>>>>> dd5d2e08
         it("creates a url with the SSO parameters in query parameters", async () => {
             await aadAuthority.resolveEndpointsAsync();
             const codeRequestParams = new ServerCodeRequestParameters(
