--- conflicted
+++ resolved
@@ -20,11 +20,7 @@
      * @param requestParams 
      * @param enableCaching 
      */
-<<<<<<< HEAD
-    sendGetRequestAsync(url: string, headers?: Map<string, string>): Promise<any>;
-=======
     sendGetRequestAsync<T>(url: string, options?: NetworkRequestOptions): Promise<T>;
->>>>>>> e5407845
 
     /**
      * Interface function for async network "POST" requests. Based on the Fetch standard: https://fetch.spec.whatwg.org/
@@ -32,9 +28,5 @@
      * @param requestParams 
      * @param enableCaching 
      */
-<<<<<<< HEAD
-    sendPostRequestAsync(url: string, headers?: Map<string, string>, reqBody?: string): Promise<any>;
-=======
     sendPostRequestAsync<T>(url: string, options?: NetworkRequestOptions): Promise<T>;
->>>>>>> e5407845
 }