--- conflicted
+++ resolved
@@ -217,12 +217,7 @@
         const requestScopes = new ScopeSet(request.scopes || []);
 
         // Get current cached tokens
-<<<<<<< HEAD
-        const cacheRecord = new CacheRecord();
-        cacheRecord.account = UnifiedCacheManager.getAccount(this.cacheStorage, CacheHelper.generateAccountCacheKey(request.account));
-=======
-        const cachedAccount = this.unifiedCacheManager.getAccount(CacheHelper.generateAccountCacheKey(request.account));
->>>>>>> 370e37ca
+        const cachedAccount = UnifiedCacheManager.getAccount(this.cacheStorage, CacheHelper.generateAccountCacheKey(request.account));
 
         const homeAccountId = cachedAccount.homeAccountId;
         const env = cachedAccount.environment;
@@ -337,12 +332,7 @@
      */
     public handleFragmentResponse(hashFragment: string, cachedState: string): string {
         // Handle responses.
-<<<<<<< HEAD
         const responseHandler = new ResponseHandler(this.config.authOptions.clientId, this.cacheStorage, this.cryptoUtils, this.logger);
-=======
-        const responseHandler = new ResponseHandler(this.config.authOptions.clientId, this.unifiedCacheManager, this.cryptoUtils, this.logger);
-
->>>>>>> 370e37ca
         // Deserialize hash fragment response parameters.
         const hashUrlString = new UrlString(hashFragment);
         const serverParams = hashUrlString.getDeserializedHash<ServerAuthorizationCodeResponse>();
@@ -385,13 +375,8 @@
             realm: inputRealm,
             target: scopes.printScopes()
         };
-<<<<<<< HEAD
         const credentialCache: CredentialCache = UnifiedCacheManager.getCredentialsFilteredBy(this.cacheStorage, accessTokenFilter);
-        const accessTokens = Object.values(credentialCache);
-=======
-        const credentialCache: CredentialCache = this.unifiedCacheManager.getCredentialsFilteredBy(accessTokenFilter);
         const accessTokens = Object.values(credentialCache.accessTokens);
->>>>>>> 370e37ca
         if (accessTokens.length > 1) {
             // TODO: Figure out what to throw or return here.
         } else if (accessTokens.length < 1) {
