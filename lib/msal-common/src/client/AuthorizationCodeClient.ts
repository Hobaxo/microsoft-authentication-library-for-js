/*
 * Copyright (c) Microsoft Corporation. All rights reserved.
 * Licensed under the MIT License.
 */

import { BaseClient } from "./BaseClient";
import { AuthorizationCodeUrlRequest } from "../request/AuthorizationCodeUrlRequest";
import { AuthorizationCodeRequest } from "../request/AuthorizationCodeRequest";
import { Authority } from "../authority/Authority";
import { RequestParameterBuilder } from "../server/RequestParameterBuilder";
import { RequestValidator } from "../request/RequestValidator";
import { GrantType } from "../utils/Constants";
import { Configuration } from "../config/Configuration";
import { ServerAuthorizationTokenResponse } from "../server/ServerAuthorizationTokenResponse";
import { NetworkResponse }  from "../network/NetworkManager";
import { ScopeSet } from "../request/ScopeSet";
import { ResponseHandler } from "../response/ResponseHandler";
import { AuthenticationResult } from "../response/AuthenticationResult";
<<<<<<< HEAD
import { Serializer } from "../unifiedCache/serialize/Serializer";
=======
import { Serializer } from '../unifiedCache/serialize/Serializer';
>>>>>>> 3371ff52

/**
 * Oauth2.0 Authorization Code client
 */
export class AuthorizationCodeClient extends BaseClient {

    // config
    private clientConfig: Configuration;

    constructor(configuration: Configuration) {
        super(configuration);
        this.clientConfig = configuration;
    }

    /**
     * Creates the URL of the authorization request letting the user input credentials and consent to the
     * application. The URL target the /authorize endpoint of the authority configured in the
     * application object.
     *
     * Once the user inputs their credentials and consents, the authority will send a response to the redirect URI
     * sent in the request and should contain an authorization code, which can then be used to acquire tokens via
     * acquireToken(AuthorizationCodeRequest)
     * @param request
     */
    async getAuthCodeUrl(request: AuthorizationCodeUrlRequest): Promise<string> {

        const authority: Authority = await this.createAuthority(request && request.authority);
        const queryString = this.createAuthCodeUrlQueryString(request);
        return `${authority.authorizationEndpoint}?${queryString}`;
    }

    /**
     * API to acquire a token in exchange of 'authorization_code` acquired by the user in the first leg of the authorization_code_grant
     * @param request
     */
    async acquireToken(request: AuthorizationCodeRequest): Promise<AuthenticationResult> {

        this.logger.info("in acquireToken call");

        const authority: Authority = await this.createAuthority(request && request.authority);
        const response = await this.executeTokenRequest(authority, request);

        const responseHandler = new ResponseHandler(
            this.clientConfig.authOptions.clientId,
<<<<<<< HEAD
=======
            this.cacheStorage,
>>>>>>> 3371ff52
            this.unifiedCacheManager,
            this.cryptoUtils,
            this.logger
        );

        responseHandler.validateServerAuthorizationTokenResponse(response.body);
<<<<<<< HEAD
        const tokenResponse = await responseHandler.generateAuthenticationResult(
            response.body,
            authority
        );
=======
        const tokenResponse = await responseHandler.generateAuthenticationResult(response.body, authority);
>>>>>>> 3371ff52

        // set the final cache and return the auth response
        this.setCache();
        return tokenResponse;
    }

<<<<<<< HEAD
     /**
=======
    /**
>>>>>>> 3371ff52
     * Set the cache post acquireToken call
     */
    private setCache() {
        const inMemCache = this.unifiedCacheManager.getCacheInMemory();
        const cache = this.unifiedCacheManager.generateJsonCache(inMemCache);
        this.cacheStorage.setSerializedCache(Serializer.serializeJSONBlob(cache));
    }

    /**
     * Executes POST request to token endpoint
     * @param authority
     * @param request
     */
    private async executeTokenRequest(authority: Authority, request: AuthorizationCodeRequest): Promise<NetworkResponse<ServerAuthorizationTokenResponse>> {

        const requestBody = this.createTokenRequestBody(request);
        const headers: Map<string, string> = this.createDefaultTokenRequestHeaders();

        return this.executePostToTokenEndpoint(authority.tokenEndpoint, requestBody, headers);
    }

    /**
     * Generates a map for all the params to be sent to the service
     * @param request
     */
    private createTokenRequestBody(request: AuthorizationCodeRequest) : string {
        const parameterBuilder = new RequestParameterBuilder();

        parameterBuilder.addClientId(this.config.authOptions.clientId);

        // validate the redirectUri (to be a non null value)
        RequestValidator.validateRedirectUri(request.redirectUri);
        parameterBuilder.addRedirectUri(request.redirectUri);

        const scopeSet = new ScopeSet(
            request.scopes || [],
            this.config.authOptions.clientId,
            false);
        parameterBuilder.addScopes(scopeSet);

        // add code: user set, not validated
        parameterBuilder.addAuthorizationCode(request.code);

        // add code_verifier if passed
        if (request.codeVerifier) {
            parameterBuilder.addCodeVerifier(request.codeVerifier);
        }

        parameterBuilder.addGrantType(GrantType.AUTHORIZATION_CODE_GRANT);
        parameterBuilder.addClientInfo();

        return parameterBuilder.createQueryString();
    }

    /**
     * This API validates the `AuthorizationCodeUrlRequest` and creates a URL
     * @param request
     */
    private createAuthCodeUrlQueryString(request: AuthorizationCodeUrlRequest): string {
        const parameterBuilder = new RequestParameterBuilder();

        parameterBuilder.addClientId(this.config.authOptions.clientId);

        const scopeSet = new ScopeSet(request.scopes || [],
            this.config.authOptions.clientId,
            false);
        parameterBuilder.addScopes(scopeSet);

        // validate the redirectUri (to be a non null value)
        RequestValidator.validateRedirectUri(request.redirectUri);
        parameterBuilder.addRedirectUri(request.redirectUri);

        // generate the correlationId if not set by the user and add
        const correlationId = request.correlationId || this.config.cryptoInterface.createNewGuid();
        parameterBuilder.addCorrelationId(correlationId);

        // add response_mode. If not passed in it defaults to query.
        parameterBuilder.addResponseMode(request.responseMode);

        // add response_type = code
        parameterBuilder.addResponseTypeCode();

        if (request.codeChallenge) {
            RequestValidator.validateCodeChallengeParams(request.codeChallenge, request.codeChallengeMethod);
            parameterBuilder.addCodeChallengeParams(request.codeChallenge, request.codeChallengeMethod);
        }

        if (request.state) {
            parameterBuilder.addState(request.state);
        }

        if (request.prompt) {
            RequestValidator.validatePrompt(request.prompt);
            parameterBuilder.addPrompt(request.prompt);
        }

        if (request.loginHint) {
            parameterBuilder.addLoginHint(request.loginHint);
        }

        if (request.domainHint) {
            parameterBuilder.addDomainHint(request.domainHint);
        }

        if (request.nonce) {
            parameterBuilder.addNonce(request.nonce);
        }

        if(request.claims) {
            parameterBuilder.addClaims(request.claims);
        }

        return parameterBuilder.createQueryString();
    }
}<|MERGE_RESOLUTION|>--- conflicted
+++ resolved
@@ -16,11 +16,7 @@
 import { ScopeSet } from "../request/ScopeSet";
 import { ResponseHandler } from "../response/ResponseHandler";
 import { AuthenticationResult } from "../response/AuthenticationResult";
-<<<<<<< HEAD
 import { Serializer } from "../unifiedCache/serialize/Serializer";
-=======
-import { Serializer } from '../unifiedCache/serialize/Serializer';
->>>>>>> 3371ff52
 
 /**
  * Oauth2.0 Authorization Code client
@@ -65,38 +61,23 @@
 
         const responseHandler = new ResponseHandler(
             this.clientConfig.authOptions.clientId,
-<<<<<<< HEAD
-=======
-            this.cacheStorage,
->>>>>>> 3371ff52
             this.unifiedCacheManager,
             this.cryptoUtils,
             this.logger
         );
 
         responseHandler.validateServerAuthorizationTokenResponse(response.body);
-<<<<<<< HEAD
-        const tokenResponse = await responseHandler.generateAuthenticationResult(
-            response.body,
-            authority
-        );
-=======
         const tokenResponse = await responseHandler.generateAuthenticationResult(response.body, authority);
->>>>>>> 3371ff52
 
         // set the final cache and return the auth response
         this.setCache();
         return tokenResponse;
     }
 
-<<<<<<< HEAD
-     /**
-=======
     /**
->>>>>>> 3371ff52
      * Set the cache post acquireToken call
      */
-    private setCache() {
+    private setCache(): void {
         const inMemCache = this.unifiedCacheManager.getCacheInMemory();
         const cache = this.unifiedCacheManager.generateJsonCache(inMemCache);
         this.cacheStorage.setSerializedCache(Serializer.serializeJSONBlob(cache));
