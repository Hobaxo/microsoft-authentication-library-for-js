/*
 * Copyright (c) Microsoft Corporation. All rights reserved.
 * Licensed under the MIT License.
 */
const express = require("express");
const msal = require('@azure/msal-node');

const SERVER_PORT = process.env.PORT || 3000;

// initialize msal public client application
const publicClientConfig = {
    auth: {
        clientId: "99cab759-2aab-420b-91d8-5e3d8d4f063b",
        authority:
            "https://login.microsoftonline.com/90b8faa8-cc95-460e-a618-ee770bee1759",
        redirectUri: "http://localhost:3000/redirect",
    },
    cache: {
        cacheLocation: "/Users/sameeragajjarapu/Documents/cache.json", // This configures where your cache will be stored
        storeAuthStateInCookie: false, // Set this to "true" if you are having issues on IE11 or Edge
    },
};
const pca = new msal.PublicClientApplication(publicClientConfig);

// Create Express App and Routes
const app = express();

app.get('/',  (req, res) => {
    const authCodeUrlParameters = {
        scopes: ["user.read"],
        redirectUri: ["http://localhost:3000/redirect"],
    };

    // get url to sign user in and consent to scopes needed for application
    pca.getAuthCodeUrl(authCodeUrlParameters)
        .then((response) => {
            console.log(response);
            res.redirect(response);
        })
<<<<<<< HEAD
        .catch((error) => {
            console.log(error);
            console.log(JSON.stringify(error))
        });
}
=======
        .catch((error) => console.log(JSON.stringify(error)));
});
>>>>>>> ad1a86c2

app.get('/redirect', (req, res) => {
    const tokenRequest = {
        code: req.query.code,
        redirectUri: "http://localhost:3000/redirect",
        scopes: ["user.read"],
        // codeVerifier: ""
    };

    pca.acquireTokenByCode(tokenRequest).then((response) => {
<<<<<<< HEAD
        console.log("\nResponse: \n:", response);
        // console.log(pca.getCache());
        res.send(200);
    }).catch((error) => {
        res.send(500);
=======
        console.log(JSON.stringify(response));
        res.status(200).json(response);
    }).catch((error) => {
        console.log(JSON.stringify(error.response));
        res.status(500).send(JSON.stringify(error.response));
>>>>>>> ad1a86c2
    })
});

app.listen(SERVER_PORT, () => console.log(`Msal Node Auth Code Sample app listening on port ${SERVER_PORT}!`))<|MERGE_RESOLUTION|>--- conflicted
+++ resolved
@@ -37,16 +37,8 @@
             console.log(response);
             res.redirect(response);
         })
-<<<<<<< HEAD
-        .catch((error) => {
-            console.log(error);
-            console.log(JSON.stringify(error))
-        });
-}
-=======
         .catch((error) => console.log(JSON.stringify(error)));
 });
->>>>>>> ad1a86c2
 
 app.get('/redirect', (req, res) => {
     const tokenRequest = {
@@ -57,19 +49,11 @@
     };
 
     pca.acquireTokenByCode(tokenRequest).then((response) => {
-<<<<<<< HEAD
-        console.log("\nResponse: \n:", response);
-        // console.log(pca.getCache());
-        res.send(200);
-    }).catch((error) => {
-        res.send(500);
-=======
         console.log(JSON.stringify(response));
         res.status(200).json(response);
     }).catch((error) => {
         console.log(JSON.stringify(error.response));
         res.status(500).send(JSON.stringify(error.response));
->>>>>>> ad1a86c2
     })
 });
 
